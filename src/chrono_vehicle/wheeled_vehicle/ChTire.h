<<<<<<< HEAD
// =============================================================================
// PROJECT CHRONO - http://projectchrono.org
//
// Copyright (c) 2014 projectchrono.org
// All rights reserved.
//
// Use of this source code is governed by a BSD-style license that can be found
// in the LICENSE file at the top level of the distribution and at
// http://projectchrono.org/license-chrono.txt.
//
// =============================================================================
// Authors: Radu Serban
// =============================================================================
//
// Base class for a tire.
// A tire system is a force element. It is passed position and velocity
// information of the wheel body and it produces ground reaction forces and
// moments to be applied to the wheel body.
//
// =============================================================================

#ifndef CH_TIRE_H
#define CH_TIRE_H

#include "chrono/core/ChCoordsys.h"
#include "chrono/core/ChQuaternion.h"
#include "chrono/core/ChVector.h"
#include "chrono/motion_functions/ChFunction_Recorder.h"
#include "chrono_vehicle/ChApiVehicle.h"
#include "chrono_vehicle/ChPart.h"
#include "chrono_vehicle/ChTerrain.h"
#include "chrono_vehicle/wheeled_vehicle/ChWheel.h"

namespace chrono {
namespace vehicle {

/// @addtogroup vehicle_wheeled_tire
/// @{

/// Base class for a tire system.
/// A tire subsystem is a force element. It is passed position and velocity
/// information of the wheel body and it produces ground reaction forces and
/// moments to be applied to the wheel body.
class CH_VEHICLE_API ChTire : public ChPart {
  public:
    enum class CollisionType { SINGLE_POINT, FOUR_POINTS, ENVELOPE };

    ChTire(const std::string& name  ///< [in] name of this tire system
    );

    virtual ~ChTire() {}

    /// Set the value of the integration step size for the underlying dynamics (if applicable).
    /// Default value: 1ms.
    void SetStepsize(double val) { m_stepsize = val; }

    /// Get the current value of the integration step size.
    double GetStepsize() const { return m_stepsize; }

    /// Set the collision type for tire-terrain interaction.
    /// Default: SINGLE_POINT
    void SetCollisionType(CollisionType collision_type) { m_collision_type = collision_type; }

    /// Get the tire radius.
    virtual double GetRadius() const = 0;

    /// Get the tire mass.
    /// Note that this should not include the mass of the wheel (rim).
    virtual double GetMass() const = 0;

    /// Report the tire mass.
    /// Certain tire models (e.g. those based on FEA) must return 0 in GetMass()
    /// so that the tire mass is not double counted in the underlying mechanical system.
    /// For reporting purposes, use this function instead.
    virtual double ReportMass() const;

    /// Get the tire moments of inertia.
    /// Note that these should not include the inertia of the wheel (rim).
    virtual ChVector<> GetInertia() const = 0;

    /// Report the tire force and moment.
    /// This function can be used for reporting purposes or else to calculate tire
    /// forces in a co-simulation framework.
    virtual TerrainForce ReportTireForce(ChTerrain* terrain) const = 0;

    /// Return the tire slip angle calculated based on the current state of the associated
    /// wheel body. The return value is in radians.
    /// (positive sign = left turn, negative sign = right turn)
    double GetSlipAngle() const { return m_slip_angle; }

    /// Return the tire longitudinal slip calculated based on the current state of the associated
    /// wheel body. (positive sign = driving, negative sign = breaking)
    double GetLongitudinalSlip() const { return m_longitudinal_slip; }

    /// Return the tire camber angle calculated based on the current state of the associated
    /// wheel body. The return value is in radians.
    /// (positive sign = upper side tipping to the left, negative sign = upper side tipping to the right)
    double GetCamberAngle() const { return m_camber_angle; }

    /// Utility function for estimating the tire moments of inertia.
    /// The tire is assumed to be specified with the common scheme (e.g. 215/65R15)
    /// and the mass of the tire (excluding the wheel) provided.
    static ChVector<> EstimateInertia(double tire_width,    ///< tire width [mm]
                                      double aspect_ratio,  ///< aspect ratio: height to width [percentage]
                                      double rim_diameter,  ///< rim diameter [in]
                                      double tire_mass,     ///< mass of the tire [kg]
                                      double t_factor = 2   ///< tread to sidewall thickness factor
    );

    /// Report the tire deflection.
    virtual double GetDeflection() const { return 0; }

  public:
    // NOTE: Typically, users should not directly call these functions. They are public for use in special cases and to
    // allow extensions to Chrono::Vehicle in user code.

    /// Initialize this tire subsystem by associating it to an existing wheel subsystem.
    /// The tire mass and inertia are used to increment those of the associated suspension spindle body.
    virtual void Initialize(std::shared_ptr<ChWheel> wheel);

    /// Update the state of this tire system at the current time.
    virtual void Synchronize(double time,              ///< [in] current time
                             const ChTerrain& terrain  ///< [in] reference to the terrain system
    ) {
        CalculateKinematics(time, m_wheel->GetState(), terrain);
    }

    /// Advance the state of this tire by the specified time step.
    virtual void Advance(double step) {}

  protected:
    /// Calculate kinematics quantities based on the given state of the associated wheel body.
    void CalculateKinematics(double time,                    ///< [in] current time
                             const WheelState& wheel_state,  ///< [in] current state of associated wheel body
                             const ChTerrain& terrain        ///< [in] reference to the terrain system
    );

    /// Get offset from spindle center.
    /// This queries the associated wheel, so it must be called only after the wheel was initialized.
    double GetOffset() const { return m_wheel->m_offset; }

    /// Get the tire force and moment.
    /// This represents the output from this tire system that is passed to the
    /// vehicle system. Typically, the vehicle subsystem will pass the tire force
    /// to the appropriate suspension subsystem which applies it as an external
    /// force on the wheel body.
    /// NOTE: tire models that rely on underlying Chrono functionality (e.g., the
    /// Chrono contact system or Chrono constraints) must always return zero forces
    /// and moments, else tire forces are double counted.
    virtual TerrainForce GetTireForce() const = 0;

    /// Perform disc-terrain collision detection.
    /// This utility function checks for contact between a disc of specified
    /// radius with given position and orientation (specified as the location of
    /// its center and a unit vector normal to the disc plane) and the terrain
    /// system associated with this tire. It returns true if the disc contacts the
    /// terrain and false otherwise.  If contact occurs, it returns a coordinate
    /// system with the Z axis along the contact normal and the X axis along the
    /// "rolling" direction, as well as a positive penetration depth (i.e. the
    /// height below the terrain of the lowest point on the disc).
    static bool DiscTerrainCollision(
        const ChTerrain& terrain,       ///< [in] reference to terrain system
        const ChVector<>& disc_center,  ///< [in] global location of the disc center
        const ChVector<>& disc_normal,  ///< [in] disc normal, expressed in the global frame
        double disc_radius,             ///< [in] disc radius
        ChCoordsys<>& contact,          ///< [out] contact coordinate system (relative to the global frame)
        double& depth                   ///< [out] penetration depth (positive if contact occurred)
    );

    /// Perform disc-terrain collision detection considering the curvature of the road
    /// surface. The surface normal is calculated based on 4 different height values below
    /// the wheel center. The effective height is calculated as average value of the four
    /// height values.
    /// This utility function checks for contact between a disc of specified
    /// radius with given position and orientation (specified as the location of
    /// its center and a unit vector normal to the disc plane) and the terrain
    /// system associated with this tire. It returns true if the disc contacts the
    /// terrain and false otherwise.  If contact occurs, it returns a coordinate
    /// system with the Z axis along the contact normal and the X axis along the
    /// "rolling" direction, as well as a positive penetration depth (i.e. the
    /// height below the terrain of the lowest point on the disc).
    static bool DiscTerrainCollision4pt(
        const ChTerrain& terrain,       ///< [in] reference to terrain system
        const ChVector<>& disc_center,  ///< [in] global location of the disc center
        const ChVector<>& disc_normal,  ///< [in] disc normal, expressed in the global frame
        double disc_radius,             ///< [in] disc radius
        double width,                   ///< [in] tire width
        ChCoordsys<>& contact,          ///< [out] contact coordinate system (relative to the global frame)
        double& depth,                  ///< [out] penetration depth (positive if contact occurred)
        double& camber_angle            ///< [out] tire camber angle
    );

    /// Collsion algorithm based on a paper of J. Shane Sui and John A. Hirshey II:
    /// "A New Analytical Tire Model for Vehicle Dynamic Analysis" presented at 2001 MSC User Meeting
    static bool DiscTerrainCollisionEnvelope(
        const ChTerrain& terrain,            ///< [in] reference to terrain system
        const ChVector<>& disc_center,       ///< [in] global location of the disc center
        const ChVector<>& disc_normal,       ///< [in] disc normal, expressed in the global frame
        double disc_radius,                  ///< [in] disc radius
        const ChFunction_Recorder& areaDep,  ///< [in] lookup table to calculate depth from intersection area
        ChCoordsys<>& contact,               ///< [out] contact coordinate system (relative to the global frame)
        double& depth                        ///< [out] penetration depth (positive if contact occurred)
    );

    /// Utility function to construct a loopkup table for penetration depth as function of intersection area,
    /// for a given tire radius.  The return map can be used in DiscTerrainCollisionEnvelope.
    static void ConstructAreaDepthTable(double disc_radius, ChFunction_Recorder& areaDep);

    std::shared_ptr<ChWheel> m_wheel;  ///< associated wheel subsystem
    double m_stepsize;                 ///< tire integration step size (if applicable)
    CollisionType m_collision_type;    ///< method used for tire-terrain collision

  private:
    double m_slip_angle;
    double m_longitudinal_slip;
    double m_camber_angle;

    friend class ChWheel;
};

/// Vector of handles to tire subsystems.
typedef std::vector<std::shared_ptr<ChTire> > ChTireList;

/// @} vehicle_wheeled_tire

}  // end namespace vehicle
}  // end namespace chrono

#endif
=======
// =============================================================================
// PROJECT CHRONO - http://projectchrono.org
//
// Copyright (c) 2014 projectchrono.org
// All rights reserved.
//
// Use of this source code is governed by a BSD-style license that can be found
// in the LICENSE file at the top level of the distribution and at
// http://projectchrono.org/license-chrono.txt.
//
// =============================================================================
// Authors: Radu Serban
// =============================================================================
//
// Base class for a tire.
// A tire system is a force element. It is passed position and velocity
// information of the wheel body and it produces ground reaction forces and
// moments to be applied to the wheel body.
//
// =============================================================================

#ifndef CH_TIRE_H
#define CH_TIRE_H

#include "chrono/core/ChCoordsys.h"
#include "chrono/core/ChQuaternion.h"
#include "chrono/core/ChVector.h"
#include "chrono/assets/ChTriangleMeshShape.h"
#include "chrono/motion_functions/ChFunction_Recorder.h"
#include "chrono_vehicle/ChApiVehicle.h"
#include "chrono_vehicle/ChPart.h"
#include "chrono_vehicle/ChTerrain.h"
#include "chrono_vehicle/wheeled_vehicle/ChWheel.h"

namespace chrono {
namespace vehicle {

/// @addtogroup vehicle_wheeled_tire
/// @{

/// Base class for a tire system.
/// A tire subsystem is a force element. It is passed position and velocity
/// information of the wheel body and it produces ground reaction forces and
/// moments to be applied to the wheel body.
class CH_VEHICLE_API ChTire : public ChPart {
  public:
    enum class CollisionType { SINGLE_POINT, FOUR_POINTS, ENVELOPE };

    ChTire(const std::string& name  ///< [in] name of this tire system
    );

    virtual ~ChTire() {}

    /// Set the value of the integration step size for the underlying dynamics (if applicable).
    /// Default value: 1ms.
    void SetStepsize(double val) { m_stepsize = val; }

    /// Get the current value of the integration step size.
    double GetStepsize() const { return m_stepsize; }

    /// Set the collision type for tire-terrain interaction.
    /// Default: SINGLE_POINT
    void SetCollisionType(CollisionType collision_type) { m_collision_type = collision_type; }

    /// Get the tire radius.
    virtual double GetRadius() const = 0;

    /// Get the tire mass.
    /// Note that this should not include the mass of the wheel (rim).
    virtual double GetMass() const = 0;

    /// Report the tire mass.
    /// Certain tire models (e.g. those based on FEA) must return 0 in GetMass()
    /// so that the tire mass is not double counted in the underlying mechanical system.
    /// For reporting purposes, use this function instead.
    virtual double ReportMass() const;

    /// Get the tire moments of inertia.
    /// Note that these should not include the inertia of the wheel (rim).
    virtual ChVector<> GetInertia() const = 0;

    /// Report the tire force and moment.
    /// This function can be used for reporting purposes or else to calculate tire
    /// forces in a co-simulation framework.
    virtual TerrainForce ReportTireForce(ChTerrain* terrain) const = 0;

    /// Return the tire slip angle calculated based on the current state of the associated
    /// wheel body. The return value is in radians.
    /// (positive sign = left turn, negative sign = right turn)
    double GetSlipAngle() const { return m_slip_angle; }

    /// Return the tire longitudinal slip calculated based on the current state of the associated
    /// wheel body. (positive sign = driving, negative sign = breaking)
    double GetLongitudinalSlip() const { return m_longitudinal_slip; }

    /// Return the tire camber angle calculated based on the current state of the associated
    /// wheel body. The return value is in radians.
    /// (positive sign = upper side tipping to the left, negative sign = upper side tipping to the right)
    double GetCamberAngle() const { return m_camber_angle; }

    /// Utility function for estimating the tire moments of inertia.
    /// The tire is assumed to be specified with the common scheme (e.g. 215/65R15)
    /// and the mass of the tire (excluding the wheel) provided.
    static ChVector<> EstimateInertia(double tire_width,    ///< tire width [mm]
                                      double aspect_ratio,  ///< aspect ratio: height to width [percentage]
                                      double rim_diameter,  ///< rim diameter [in]
                                      double tire_mass,     ///< mass of the tire [kg]
                                      double t_factor = 2   ///< tread to sidewall thickness factor
    );

    /// Report the tire deflection.
    virtual double GetDeflection() const { return 0; }

  public:
    // NOTE: Typically, users should not directly call these functions. They are public for use in special cases and to
    // allow extensions to Chrono::Vehicle in user code.

    /// Initialize this tire subsystem by associating it to an existing wheel subsystem.
    /// The tire mass and inertia are used to increment those of the associated suspension spindle body.
    virtual void Initialize(std::shared_ptr<ChWheel> wheel);

    /// Update the state of this tire system at the current time.
    virtual void Synchronize(double time,              ///< [in] current time
                             const ChTerrain& terrain  ///< [in] reference to the terrain system
    ) {
        CalculateKinematics(time, m_wheel->GetState(), terrain);
    }

    /// Advance the state of this tire by the specified time step.
    virtual void Advance(double step) {}

  protected:
    /// Calculate kinematics quantities based on the given state of the associated wheel body.
    void CalculateKinematics(double time,                    ///< [in] current time
                             const WheelState& wheel_state,  ///< [in] current state of associated wheel body
                             const ChTerrain& terrain        ///< [in] reference to the terrain system
    );

    /// Get offset from spindle center.
    /// This queries the associated wheel, so it must be called only after the wheel was initialized.
    double GetOffset() const { return m_wheel->m_offset; }

    /// Get the tire force and moment.
    /// This represents the output from this tire system that is passed to the
    /// vehicle system. Typically, the vehicle subsystem will pass the tire force
    /// to the appropriate suspension subsystem which applies it as an external
    /// force on the wheel body.
    /// NOTE: tire models that rely on underlying Chrono functionality (e.g., the
    /// Chrono contact system or Chrono constraints) must always return zero forces
    /// and moments, else tire forces are double counted.
    virtual TerrainForce GetTireForce() const = 0;

    /// Add mesh visualization to the body associated with this tire (a wheel spindle body). The two meshes are assumed
    /// to be specified with respect to a frame with origin at the center of the tire and Y axis pointing towards the
    /// outside. This function uses one of the two provided OBJ files, depending on the side on which the tire is
    /// mounted. The name of the output mesh shape is set to be the stem of the input filename.
    std::shared_ptr<ChTriangleMeshShape> AddVisualizationMesh(const std::string& mesh_file_left,
                                                              const std::string& mesh_file_right);

    /// Remove the specified mesh shape from the visualization assets of the body associated with this tire (a wheel
    /// spindle body).
    void RemoveVisualizationMesh(std::shared_ptr<ChTriangleMeshShape> trimesh_shape);

    /// Perform disc-terrain collision detection.
    /// This utility function checks for contact between a disc of specified
    /// radius with given position and orientation (specified as the location of
    /// its center and a unit vector normal to the disc plane) and the terrain
    /// system associated with this tire. It returns true if the disc contacts the
    /// terrain and false otherwise.  If contact occurs, it returns a coordinate
    /// system with the Z axis along the contact normal and the X axis along the
    /// "rolling" direction, as well as a positive penetration depth (i.e. the
    /// height below the terrain of the lowest point on the disc).
    static bool DiscTerrainCollision(
        const ChTerrain& terrain,       ///< [in] reference to terrain system
        const ChVector<>& disc_center,  ///< [in] global location of the disc center
        const ChVector<>& disc_normal,  ///< [in] disc normal, expressed in the global frame
        double disc_radius,             ///< [in] disc radius
        ChCoordsys<>& contact,          ///< [out] contact coordinate system (relative to the global frame)
        double& depth                   ///< [out] penetration depth (positive if contact occurred)
    );

    /// Perform disc-terrain collision detection considering the curvature of the road
    /// surface. The surface normal is calculated based on 4 different height values below
    /// the wheel center. The effective height is calculated as average value of the four
    /// height values.
    /// This utility function checks for contact between a disc of specified
    /// radius with given position and orientation (specified as the location of
    /// its center and a unit vector normal to the disc plane) and the terrain
    /// system associated with this tire. It returns true if the disc contacts the
    /// terrain and false otherwise.  If contact occurs, it returns a coordinate
    /// system with the Z axis along the contact normal and the X axis along the
    /// "rolling" direction, as well as a positive penetration depth (i.e. the
    /// height below the terrain of the lowest point on the disc).
    static bool DiscTerrainCollision4pt(
        const ChTerrain& terrain,       ///< [in] reference to terrain system
        const ChVector<>& disc_center,  ///< [in] global location of the disc center
        const ChVector<>& disc_normal,  ///< [in] disc normal, expressed in the global frame
        double disc_radius,             ///< [in] disc radius
        double width,                   ///< [in] tire width
        ChCoordsys<>& contact,          ///< [out] contact coordinate system (relative to the global frame)
        double& depth,                  ///< [out] penetration depth (positive if contact occurred)
        double& camber_angle            ///< [out] tire camber angle
    );

    /// Collsion algorithm based on a paper of J. Shane Sui and John A. Hirshey II:
    /// "A New Analytical Tire Model for Vehicle Dynamic Analysis" presented at 2001 MSC User Meeting
    static bool DiscTerrainCollisionEnvelope(
        const ChTerrain& terrain,            ///< [in] reference to terrain system
        const ChVector<>& disc_center,       ///< [in] global location of the disc center
        const ChVector<>& disc_normal,       ///< [in] disc normal, expressed in the global frame
        double disc_radius,                  ///< [in] disc radius
        const ChFunction_Recorder& areaDep,  ///< [in] lookup table to calculate depth from intersection area
        ChCoordsys<>& contact,               ///< [out] contact coordinate system (relative to the global frame)
        double& depth                        ///< [out] penetration depth (positive if contact occurred)
    );

    /// Utility function to construct a loopkup table for penetration depth as function of intersection area,
    /// for a given tire radius.  The return map can be used in DiscTerrainCollisionEnvelope.
    static void ConstructAreaDepthTable(double disc_radius, ChFunction_Recorder& areaDep);

    std::shared_ptr<ChWheel> m_wheel;  ///< associated wheel subsystem
    double m_stepsize;                 ///< tire integration step size (if applicable)
    CollisionType m_collision_type;    ///< method used for tire-terrain collision

  private:
    double m_slip_angle;
    double m_longitudinal_slip;
    double m_camber_angle;

    friend class ChWheel;
};

/// Vector of handles to tire subsystems.
typedef std::vector<std::shared_ptr<ChTire> > ChTireList;

/// @} vehicle_wheeled_tire

}  // end namespace vehicle
}  // end namespace chrono

#endif
>>>>>>> a9515d83
<|MERGE_RESOLUTION|>--- conflicted
+++ resolved
@@ -1,473 +1,241 @@
-<<<<<<< HEAD
-// =============================================================================
-// PROJECT CHRONO - http://projectchrono.org
-//
-// Copyright (c) 2014 projectchrono.org
-// All rights reserved.
-//
-// Use of this source code is governed by a BSD-style license that can be found
-// in the LICENSE file at the top level of the distribution and at
-// http://projectchrono.org/license-chrono.txt.
-//
-// =============================================================================
-// Authors: Radu Serban
-// =============================================================================
-//
-// Base class for a tire.
-// A tire system is a force element. It is passed position and velocity
-// information of the wheel body and it produces ground reaction forces and
-// moments to be applied to the wheel body.
-//
-// =============================================================================
-
-#ifndef CH_TIRE_H
-#define CH_TIRE_H
-
-#include "chrono/core/ChCoordsys.h"
-#include "chrono/core/ChQuaternion.h"
-#include "chrono/core/ChVector.h"
-#include "chrono/motion_functions/ChFunction_Recorder.h"
-#include "chrono_vehicle/ChApiVehicle.h"
-#include "chrono_vehicle/ChPart.h"
-#include "chrono_vehicle/ChTerrain.h"
-#include "chrono_vehicle/wheeled_vehicle/ChWheel.h"
-
-namespace chrono {
-namespace vehicle {
-
-/// @addtogroup vehicle_wheeled_tire
-/// @{
-
-/// Base class for a tire system.
-/// A tire subsystem is a force element. It is passed position and velocity
-/// information of the wheel body and it produces ground reaction forces and
-/// moments to be applied to the wheel body.
-class CH_VEHICLE_API ChTire : public ChPart {
-  public:
-    enum class CollisionType { SINGLE_POINT, FOUR_POINTS, ENVELOPE };
-
-    ChTire(const std::string& name  ///< [in] name of this tire system
-    );
-
-    virtual ~ChTire() {}
-
-    /// Set the value of the integration step size for the underlying dynamics (if applicable).
-    /// Default value: 1ms.
-    void SetStepsize(double val) { m_stepsize = val; }
-
-    /// Get the current value of the integration step size.
-    double GetStepsize() const { return m_stepsize; }
-
-    /// Set the collision type for tire-terrain interaction.
-    /// Default: SINGLE_POINT
-    void SetCollisionType(CollisionType collision_type) { m_collision_type = collision_type; }
-
-    /// Get the tire radius.
-    virtual double GetRadius() const = 0;
-
-    /// Get the tire mass.
-    /// Note that this should not include the mass of the wheel (rim).
-    virtual double GetMass() const = 0;
-
-    /// Report the tire mass.
-    /// Certain tire models (e.g. those based on FEA) must return 0 in GetMass()
-    /// so that the tire mass is not double counted in the underlying mechanical system.
-    /// For reporting purposes, use this function instead.
-    virtual double ReportMass() const;
-
-    /// Get the tire moments of inertia.
-    /// Note that these should not include the inertia of the wheel (rim).
-    virtual ChVector<> GetInertia() const = 0;
-
-    /// Report the tire force and moment.
-    /// This function can be used for reporting purposes or else to calculate tire
-    /// forces in a co-simulation framework.
-    virtual TerrainForce ReportTireForce(ChTerrain* terrain) const = 0;
-
-    /// Return the tire slip angle calculated based on the current state of the associated
-    /// wheel body. The return value is in radians.
-    /// (positive sign = left turn, negative sign = right turn)
-    double GetSlipAngle() const { return m_slip_angle; }
-
-    /// Return the tire longitudinal slip calculated based on the current state of the associated
-    /// wheel body. (positive sign = driving, negative sign = breaking)
-    double GetLongitudinalSlip() const { return m_longitudinal_slip; }
-
-    /// Return the tire camber angle calculated based on the current state of the associated
-    /// wheel body. The return value is in radians.
-    /// (positive sign = upper side tipping to the left, negative sign = upper side tipping to the right)
-    double GetCamberAngle() const { return m_camber_angle; }
-
-    /// Utility function for estimating the tire moments of inertia.
-    /// The tire is assumed to be specified with the common scheme (e.g. 215/65R15)
-    /// and the mass of the tire (excluding the wheel) provided.
-    static ChVector<> EstimateInertia(double tire_width,    ///< tire width [mm]
-                                      double aspect_ratio,  ///< aspect ratio: height to width [percentage]
-                                      double rim_diameter,  ///< rim diameter [in]
-                                      double tire_mass,     ///< mass of the tire [kg]
-                                      double t_factor = 2   ///< tread to sidewall thickness factor
-    );
-
-    /// Report the tire deflection.
-    virtual double GetDeflection() const { return 0; }
-
-  public:
-    // NOTE: Typically, users should not directly call these functions. They are public for use in special cases and to
-    // allow extensions to Chrono::Vehicle in user code.
-
-    /// Initialize this tire subsystem by associating it to an existing wheel subsystem.
-    /// The tire mass and inertia are used to increment those of the associated suspension spindle body.
-    virtual void Initialize(std::shared_ptr<ChWheel> wheel);
-
-    /// Update the state of this tire system at the current time.
-    virtual void Synchronize(double time,              ///< [in] current time
-                             const ChTerrain& terrain  ///< [in] reference to the terrain system
-    ) {
-        CalculateKinematics(time, m_wheel->GetState(), terrain);
-    }
-
-    /// Advance the state of this tire by the specified time step.
-    virtual void Advance(double step) {}
-
-  protected:
-    /// Calculate kinematics quantities based on the given state of the associated wheel body.
-    void CalculateKinematics(double time,                    ///< [in] current time
-                             const WheelState& wheel_state,  ///< [in] current state of associated wheel body
-                             const ChTerrain& terrain        ///< [in] reference to the terrain system
-    );
-
-    /// Get offset from spindle center.
-    /// This queries the associated wheel, so it must be called only after the wheel was initialized.
-    double GetOffset() const { return m_wheel->m_offset; }
-
-    /// Get the tire force and moment.
-    /// This represents the output from this tire system that is passed to the
-    /// vehicle system. Typically, the vehicle subsystem will pass the tire force
-    /// to the appropriate suspension subsystem which applies it as an external
-    /// force on the wheel body.
-    /// NOTE: tire models that rely on underlying Chrono functionality (e.g., the
-    /// Chrono contact system or Chrono constraints) must always return zero forces
-    /// and moments, else tire forces are double counted.
-    virtual TerrainForce GetTireForce() const = 0;
-
-    /// Perform disc-terrain collision detection.
-    /// This utility function checks for contact between a disc of specified
-    /// radius with given position and orientation (specified as the location of
-    /// its center and a unit vector normal to the disc plane) and the terrain
-    /// system associated with this tire. It returns true if the disc contacts the
-    /// terrain and false otherwise.  If contact occurs, it returns a coordinate
-    /// system with the Z axis along the contact normal and the X axis along the
-    /// "rolling" direction, as well as a positive penetration depth (i.e. the
-    /// height below the terrain of the lowest point on the disc).
-    static bool DiscTerrainCollision(
-        const ChTerrain& terrain,       ///< [in] reference to terrain system
-        const ChVector<>& disc_center,  ///< [in] global location of the disc center
-        const ChVector<>& disc_normal,  ///< [in] disc normal, expressed in the global frame
-        double disc_radius,             ///< [in] disc radius
-        ChCoordsys<>& contact,          ///< [out] contact coordinate system (relative to the global frame)
-        double& depth                   ///< [out] penetration depth (positive if contact occurred)
-    );
-
-    /// Perform disc-terrain collision detection considering the curvature of the road
-    /// surface. The surface normal is calculated based on 4 different height values below
-    /// the wheel center. The effective height is calculated as average value of the four
-    /// height values.
-    /// This utility function checks for contact between a disc of specified
-    /// radius with given position and orientation (specified as the location of
-    /// its center and a unit vector normal to the disc plane) and the terrain
-    /// system associated with this tire. It returns true if the disc contacts the
-    /// terrain and false otherwise.  If contact occurs, it returns a coordinate
-    /// system with the Z axis along the contact normal and the X axis along the
-    /// "rolling" direction, as well as a positive penetration depth (i.e. the
-    /// height below the terrain of the lowest point on the disc).
-    static bool DiscTerrainCollision4pt(
-        const ChTerrain& terrain,       ///< [in] reference to terrain system
-        const ChVector<>& disc_center,  ///< [in] global location of the disc center
-        const ChVector<>& disc_normal,  ///< [in] disc normal, expressed in the global frame
-        double disc_radius,             ///< [in] disc radius
-        double width,                   ///< [in] tire width
-        ChCoordsys<>& contact,          ///< [out] contact coordinate system (relative to the global frame)
-        double& depth,                  ///< [out] penetration depth (positive if contact occurred)
-        double& camber_angle            ///< [out] tire camber angle
-    );
-
-    /// Collsion algorithm based on a paper of J. Shane Sui and John A. Hirshey II:
-    /// "A New Analytical Tire Model for Vehicle Dynamic Analysis" presented at 2001 MSC User Meeting
-    static bool DiscTerrainCollisionEnvelope(
-        const ChTerrain& terrain,            ///< [in] reference to terrain system
-        const ChVector<>& disc_center,       ///< [in] global location of the disc center
-        const ChVector<>& disc_normal,       ///< [in] disc normal, expressed in the global frame
-        double disc_radius,                  ///< [in] disc radius
-        const ChFunction_Recorder& areaDep,  ///< [in] lookup table to calculate depth from intersection area
-        ChCoordsys<>& contact,               ///< [out] contact coordinate system (relative to the global frame)
-        double& depth                        ///< [out] penetration depth (positive if contact occurred)
-    );
-
-    /// Utility function to construct a loopkup table for penetration depth as function of intersection area,
-    /// for a given tire radius.  The return map can be used in DiscTerrainCollisionEnvelope.
-    static void ConstructAreaDepthTable(double disc_radius, ChFunction_Recorder& areaDep);
-
-    std::shared_ptr<ChWheel> m_wheel;  ///< associated wheel subsystem
-    double m_stepsize;                 ///< tire integration step size (if applicable)
-    CollisionType m_collision_type;    ///< method used for tire-terrain collision
-
-  private:
-    double m_slip_angle;
-    double m_longitudinal_slip;
-    double m_camber_angle;
-
-    friend class ChWheel;
-};
-
-/// Vector of handles to tire subsystems.
-typedef std::vector<std::shared_ptr<ChTire> > ChTireList;
-
-/// @} vehicle_wheeled_tire
-
-}  // end namespace vehicle
-}  // end namespace chrono
-
-#endif
-=======
-// =============================================================================
-// PROJECT CHRONO - http://projectchrono.org
-//
-// Copyright (c) 2014 projectchrono.org
-// All rights reserved.
-//
-// Use of this source code is governed by a BSD-style license that can be found
-// in the LICENSE file at the top level of the distribution and at
-// http://projectchrono.org/license-chrono.txt.
-//
-// =============================================================================
-// Authors: Radu Serban
-// =============================================================================
-//
-// Base class for a tire.
-// A tire system is a force element. It is passed position and velocity
-// information of the wheel body and it produces ground reaction forces and
-// moments to be applied to the wheel body.
-//
-// =============================================================================
-
-#ifndef CH_TIRE_H
-#define CH_TIRE_H
-
-#include "chrono/core/ChCoordsys.h"
-#include "chrono/core/ChQuaternion.h"
-#include "chrono/core/ChVector.h"
-#include "chrono/assets/ChTriangleMeshShape.h"
-#include "chrono/motion_functions/ChFunction_Recorder.h"
-#include "chrono_vehicle/ChApiVehicle.h"
-#include "chrono_vehicle/ChPart.h"
-#include "chrono_vehicle/ChTerrain.h"
-#include "chrono_vehicle/wheeled_vehicle/ChWheel.h"
-
-namespace chrono {
-namespace vehicle {
-
-/// @addtogroup vehicle_wheeled_tire
-/// @{
-
-/// Base class for a tire system.
-/// A tire subsystem is a force element. It is passed position and velocity
-/// information of the wheel body and it produces ground reaction forces and
-/// moments to be applied to the wheel body.
-class CH_VEHICLE_API ChTire : public ChPart {
-  public:
-    enum class CollisionType { SINGLE_POINT, FOUR_POINTS, ENVELOPE };
-
-    ChTire(const std::string& name  ///< [in] name of this tire system
-    );
-
-    virtual ~ChTire() {}
-
-    /// Set the value of the integration step size for the underlying dynamics (if applicable).
-    /// Default value: 1ms.
-    void SetStepsize(double val) { m_stepsize = val; }
-
-    /// Get the current value of the integration step size.
-    double GetStepsize() const { return m_stepsize; }
-
-    /// Set the collision type for tire-terrain interaction.
-    /// Default: SINGLE_POINT
-    void SetCollisionType(CollisionType collision_type) { m_collision_type = collision_type; }
-
-    /// Get the tire radius.
-    virtual double GetRadius() const = 0;
-
-    /// Get the tire mass.
-    /// Note that this should not include the mass of the wheel (rim).
-    virtual double GetMass() const = 0;
-
-    /// Report the tire mass.
-    /// Certain tire models (e.g. those based on FEA) must return 0 in GetMass()
-    /// so that the tire mass is not double counted in the underlying mechanical system.
-    /// For reporting purposes, use this function instead.
-    virtual double ReportMass() const;
-
-    /// Get the tire moments of inertia.
-    /// Note that these should not include the inertia of the wheel (rim).
-    virtual ChVector<> GetInertia() const = 0;
-
-    /// Report the tire force and moment.
-    /// This function can be used for reporting purposes or else to calculate tire
-    /// forces in a co-simulation framework.
-    virtual TerrainForce ReportTireForce(ChTerrain* terrain) const = 0;
-
-    /// Return the tire slip angle calculated based on the current state of the associated
-    /// wheel body. The return value is in radians.
-    /// (positive sign = left turn, negative sign = right turn)
-    double GetSlipAngle() const { return m_slip_angle; }
-
-    /// Return the tire longitudinal slip calculated based on the current state of the associated
-    /// wheel body. (positive sign = driving, negative sign = breaking)
-    double GetLongitudinalSlip() const { return m_longitudinal_slip; }
-
-    /// Return the tire camber angle calculated based on the current state of the associated
-    /// wheel body. The return value is in radians.
-    /// (positive sign = upper side tipping to the left, negative sign = upper side tipping to the right)
-    double GetCamberAngle() const { return m_camber_angle; }
-
-    /// Utility function for estimating the tire moments of inertia.
-    /// The tire is assumed to be specified with the common scheme (e.g. 215/65R15)
-    /// and the mass of the tire (excluding the wheel) provided.
-    static ChVector<> EstimateInertia(double tire_width,    ///< tire width [mm]
-                                      double aspect_ratio,  ///< aspect ratio: height to width [percentage]
-                                      double rim_diameter,  ///< rim diameter [in]
-                                      double tire_mass,     ///< mass of the tire [kg]
-                                      double t_factor = 2   ///< tread to sidewall thickness factor
-    );
-
-    /// Report the tire deflection.
-    virtual double GetDeflection() const { return 0; }
-
-  public:
-    // NOTE: Typically, users should not directly call these functions. They are public for use in special cases and to
-    // allow extensions to Chrono::Vehicle in user code.
-
-    /// Initialize this tire subsystem by associating it to an existing wheel subsystem.
-    /// The tire mass and inertia are used to increment those of the associated suspension spindle body.
-    virtual void Initialize(std::shared_ptr<ChWheel> wheel);
-
-    /// Update the state of this tire system at the current time.
-    virtual void Synchronize(double time,              ///< [in] current time
-                             const ChTerrain& terrain  ///< [in] reference to the terrain system
-    ) {
-        CalculateKinematics(time, m_wheel->GetState(), terrain);
-    }
-
-    /// Advance the state of this tire by the specified time step.
-    virtual void Advance(double step) {}
-
-  protected:
-    /// Calculate kinematics quantities based on the given state of the associated wheel body.
-    void CalculateKinematics(double time,                    ///< [in] current time
-                             const WheelState& wheel_state,  ///< [in] current state of associated wheel body
-                             const ChTerrain& terrain        ///< [in] reference to the terrain system
-    );
-
-    /// Get offset from spindle center.
-    /// This queries the associated wheel, so it must be called only after the wheel was initialized.
-    double GetOffset() const { return m_wheel->m_offset; }
-
-    /// Get the tire force and moment.
-    /// This represents the output from this tire system that is passed to the
-    /// vehicle system. Typically, the vehicle subsystem will pass the tire force
-    /// to the appropriate suspension subsystem which applies it as an external
-    /// force on the wheel body.
-    /// NOTE: tire models that rely on underlying Chrono functionality (e.g., the
-    /// Chrono contact system or Chrono constraints) must always return zero forces
-    /// and moments, else tire forces are double counted.
-    virtual TerrainForce GetTireForce() const = 0;
-
-    /// Add mesh visualization to the body associated with this tire (a wheel spindle body). The two meshes are assumed
-    /// to be specified with respect to a frame with origin at the center of the tire and Y axis pointing towards the
-    /// outside. This function uses one of the two provided OBJ files, depending on the side on which the tire is
-    /// mounted. The name of the output mesh shape is set to be the stem of the input filename.
-    std::shared_ptr<ChTriangleMeshShape> AddVisualizationMesh(const std::string& mesh_file_left,
-                                                              const std::string& mesh_file_right);
-
-    /// Remove the specified mesh shape from the visualization assets of the body associated with this tire (a wheel
-    /// spindle body).
-    void RemoveVisualizationMesh(std::shared_ptr<ChTriangleMeshShape> trimesh_shape);
-
-    /// Perform disc-terrain collision detection.
-    /// This utility function checks for contact between a disc of specified
-    /// radius with given position and orientation (specified as the location of
-    /// its center and a unit vector normal to the disc plane) and the terrain
-    /// system associated with this tire. It returns true if the disc contacts the
-    /// terrain and false otherwise.  If contact occurs, it returns a coordinate
-    /// system with the Z axis along the contact normal and the X axis along the
-    /// "rolling" direction, as well as a positive penetration depth (i.e. the
-    /// height below the terrain of the lowest point on the disc).
-    static bool DiscTerrainCollision(
-        const ChTerrain& terrain,       ///< [in] reference to terrain system
-        const ChVector<>& disc_center,  ///< [in] global location of the disc center
-        const ChVector<>& disc_normal,  ///< [in] disc normal, expressed in the global frame
-        double disc_radius,             ///< [in] disc radius
-        ChCoordsys<>& contact,          ///< [out] contact coordinate system (relative to the global frame)
-        double& depth                   ///< [out] penetration depth (positive if contact occurred)
-    );
-
-    /// Perform disc-terrain collision detection considering the curvature of the road
-    /// surface. The surface normal is calculated based on 4 different height values below
-    /// the wheel center. The effective height is calculated as average value of the four
-    /// height values.
-    /// This utility function checks for contact between a disc of specified
-    /// radius with given position and orientation (specified as the location of
-    /// its center and a unit vector normal to the disc plane) and the terrain
-    /// system associated with this tire. It returns true if the disc contacts the
-    /// terrain and false otherwise.  If contact occurs, it returns a coordinate
-    /// system with the Z axis along the contact normal and the X axis along the
-    /// "rolling" direction, as well as a positive penetration depth (i.e. the
-    /// height below the terrain of the lowest point on the disc).
-    static bool DiscTerrainCollision4pt(
-        const ChTerrain& terrain,       ///< [in] reference to terrain system
-        const ChVector<>& disc_center,  ///< [in] global location of the disc center
-        const ChVector<>& disc_normal,  ///< [in] disc normal, expressed in the global frame
-        double disc_radius,             ///< [in] disc radius
-        double width,                   ///< [in] tire width
-        ChCoordsys<>& contact,          ///< [out] contact coordinate system (relative to the global frame)
-        double& depth,                  ///< [out] penetration depth (positive if contact occurred)
-        double& camber_angle            ///< [out] tire camber angle
-    );
-
-    /// Collsion algorithm based on a paper of J. Shane Sui and John A. Hirshey II:
-    /// "A New Analytical Tire Model for Vehicle Dynamic Analysis" presented at 2001 MSC User Meeting
-    static bool DiscTerrainCollisionEnvelope(
-        const ChTerrain& terrain,            ///< [in] reference to terrain system
-        const ChVector<>& disc_center,       ///< [in] global location of the disc center
-        const ChVector<>& disc_normal,       ///< [in] disc normal, expressed in the global frame
-        double disc_radius,                  ///< [in] disc radius
-        const ChFunction_Recorder& areaDep,  ///< [in] lookup table to calculate depth from intersection area
-        ChCoordsys<>& contact,               ///< [out] contact coordinate system (relative to the global frame)
-        double& depth                        ///< [out] penetration depth (positive if contact occurred)
-    );
-
-    /// Utility function to construct a loopkup table for penetration depth as function of intersection area,
-    /// for a given tire radius.  The return map can be used in DiscTerrainCollisionEnvelope.
-    static void ConstructAreaDepthTable(double disc_radius, ChFunction_Recorder& areaDep);
-
-    std::shared_ptr<ChWheel> m_wheel;  ///< associated wheel subsystem
-    double m_stepsize;                 ///< tire integration step size (if applicable)
-    CollisionType m_collision_type;    ///< method used for tire-terrain collision
-
-  private:
-    double m_slip_angle;
-    double m_longitudinal_slip;
-    double m_camber_angle;
-
-    friend class ChWheel;
-};
-
-/// Vector of handles to tire subsystems.
-typedef std::vector<std::shared_ptr<ChTire> > ChTireList;
-
-/// @} vehicle_wheeled_tire
-
-}  // end namespace vehicle
-}  // end namespace chrono
-
-#endif
->>>>>>> a9515d83
+// =============================================================================
+// PROJECT CHRONO - http://projectchrono.org
+//
+// Copyright (c) 2014 projectchrono.org
+// All rights reserved.
+//
+// Use of this source code is governed by a BSD-style license that can be found
+// in the LICENSE file at the top level of the distribution and at
+// http://projectchrono.org/license-chrono.txt.
+//
+// =============================================================================
+// Authors: Radu Serban
+// =============================================================================
+//
+// Base class for a tire.
+// A tire system is a force element. It is passed position and velocity
+// information of the wheel body and it produces ground reaction forces and
+// moments to be applied to the wheel body.
+//
+// =============================================================================
+
+#ifndef CH_TIRE_H
+#define CH_TIRE_H
+
+#include "chrono/core/ChCoordsys.h"
+#include "chrono/core/ChQuaternion.h"
+#include "chrono/core/ChVector.h"
+#include "chrono/assets/ChTriangleMeshShape.h"
+#include "chrono/motion_functions/ChFunction_Recorder.h"
+#include "chrono_vehicle/ChApiVehicle.h"
+#include "chrono_vehicle/ChPart.h"
+#include "chrono_vehicle/ChTerrain.h"
+#include "chrono_vehicle/wheeled_vehicle/ChWheel.h"
+
+namespace chrono {
+namespace vehicle {
+
+/// @addtogroup vehicle_wheeled_tire
+/// @{
+
+/// Base class for a tire system.
+/// A tire subsystem is a force element. It is passed position and velocity
+/// information of the wheel body and it produces ground reaction forces and
+/// moments to be applied to the wheel body.
+class CH_VEHICLE_API ChTire : public ChPart {
+  public:
+    enum class CollisionType { SINGLE_POINT, FOUR_POINTS, ENVELOPE };
+
+    ChTire(const std::string& name  ///< [in] name of this tire system
+    );
+
+    virtual ~ChTire() {}
+
+    /// Set the value of the integration step size for the underlying dynamics (if applicable).
+    /// Default value: 1ms.
+    void SetStepsize(double val) { m_stepsize = val; }
+
+    /// Get the current value of the integration step size.
+    double GetStepsize() const { return m_stepsize; }
+
+    /// Set the collision type for tire-terrain interaction.
+    /// Default: SINGLE_POINT
+    void SetCollisionType(CollisionType collision_type) { m_collision_type = collision_type; }
+
+    /// Get the tire radius.
+    virtual double GetRadius() const = 0;
+
+    /// Get the tire mass.
+    /// Note that this should not include the mass of the wheel (rim).
+    virtual double GetMass() const = 0;
+
+    /// Report the tire mass.
+    /// Certain tire models (e.g. those based on FEA) must return 0 in GetMass()
+    /// so that the tire mass is not double counted in the underlying mechanical system.
+    /// For reporting purposes, use this function instead.
+    virtual double ReportMass() const;
+
+    /// Get the tire moments of inertia.
+    /// Note that these should not include the inertia of the wheel (rim).
+    virtual ChVector<> GetInertia() const = 0;
+
+    /// Report the tire force and moment.
+    /// This function can be used for reporting purposes or else to calculate tire
+    /// forces in a co-simulation framework.
+    virtual TerrainForce ReportTireForce(ChTerrain* terrain) const = 0;
+
+    /// Return the tire slip angle calculated based on the current state of the associated
+    /// wheel body. The return value is in radians.
+    /// (positive sign = left turn, negative sign = right turn)
+    double GetSlipAngle() const { return m_slip_angle; }
+
+    /// Return the tire longitudinal slip calculated based on the current state of the associated
+    /// wheel body. (positive sign = driving, negative sign = breaking)
+    double GetLongitudinalSlip() const { return m_longitudinal_slip; }
+
+    /// Return the tire camber angle calculated based on the current state of the associated
+    /// wheel body. The return value is in radians.
+    /// (positive sign = upper side tipping to the left, negative sign = upper side tipping to the right)
+    double GetCamberAngle() const { return m_camber_angle; }
+
+    /// Utility function for estimating the tire moments of inertia.
+    /// The tire is assumed to be specified with the common scheme (e.g. 215/65R15)
+    /// and the mass of the tire (excluding the wheel) provided.
+    static ChVector<> EstimateInertia(double tire_width,    ///< tire width [mm]
+                                      double aspect_ratio,  ///< aspect ratio: height to width [percentage]
+                                      double rim_diameter,  ///< rim diameter [in]
+                                      double tire_mass,     ///< mass of the tire [kg]
+                                      double t_factor = 2   ///< tread to sidewall thickness factor
+    );
+
+    /// Report the tire deflection.
+    virtual double GetDeflection() const { return 0; }
+
+  public:
+    // NOTE: Typically, users should not directly call these functions. They are public for use in special cases and to
+    // allow extensions to Chrono::Vehicle in user code.
+
+    /// Initialize this tire subsystem by associating it to an existing wheel subsystem.
+    /// The tire mass and inertia are used to increment those of the associated suspension spindle body.
+    virtual void Initialize(std::shared_ptr<ChWheel> wheel);
+
+    /// Update the state of this tire system at the current time.
+    virtual void Synchronize(double time,              ///< [in] current time
+                             const ChTerrain& terrain  ///< [in] reference to the terrain system
+    ) {
+        CalculateKinematics(time, m_wheel->GetState(), terrain);
+    }
+
+    /// Advance the state of this tire by the specified time step.
+    virtual void Advance(double step) {}
+
+  protected:
+    /// Calculate kinematics quantities based on the given state of the associated wheel body.
+    void CalculateKinematics(double time,                    ///< [in] current time
+                             const WheelState& wheel_state,  ///< [in] current state of associated wheel body
+                             const ChTerrain& terrain        ///< [in] reference to the terrain system
+    );
+
+    /// Get offset from spindle center.
+    /// This queries the associated wheel, so it must be called only after the wheel was initialized.
+    double GetOffset() const { return m_wheel->m_offset; }
+
+    /// Get the tire force and moment.
+    /// This represents the output from this tire system that is passed to the
+    /// vehicle system. Typically, the vehicle subsystem will pass the tire force
+    /// to the appropriate suspension subsystem which applies it as an external
+    /// force on the wheel body.
+    /// NOTE: tire models that rely on underlying Chrono functionality (e.g., the
+    /// Chrono contact system or Chrono constraints) must always return zero forces
+    /// and moments, else tire forces are double counted.
+    virtual TerrainForce GetTireForce() const = 0;
+
+    /// Add mesh visualization to the body associated with this tire (a wheel spindle body). The two meshes are assumed
+    /// to be specified with respect to a frame with origin at the center of the tire and Y axis pointing towards the
+    /// outside. This function uses one of the two provided OBJ files, depending on the side on which the tire is
+    /// mounted. The name of the output mesh shape is set to be the stem of the input filename.
+    std::shared_ptr<ChTriangleMeshShape> AddVisualizationMesh(const std::string& mesh_file_left,
+                                                              const std::string& mesh_file_right);
+
+    /// Remove the specified mesh shape from the visualization assets of the body associated with this tire (a wheel
+    /// spindle body).
+    void RemoveVisualizationMesh(std::shared_ptr<ChTriangleMeshShape> trimesh_shape);
+
+    /// Perform disc-terrain collision detection.
+    /// This utility function checks for contact between a disc of specified
+    /// radius with given position and orientation (specified as the location of
+    /// its center and a unit vector normal to the disc plane) and the terrain
+    /// system associated with this tire. It returns true if the disc contacts the
+    /// terrain and false otherwise.  If contact occurs, it returns a coordinate
+    /// system with the Z axis along the contact normal and the X axis along the
+    /// "rolling" direction, as well as a positive penetration depth (i.e. the
+    /// height below the terrain of the lowest point on the disc).
+    static bool DiscTerrainCollision(
+        const ChTerrain& terrain,       ///< [in] reference to terrain system
+        const ChVector<>& disc_center,  ///< [in] global location of the disc center
+        const ChVector<>& disc_normal,  ///< [in] disc normal, expressed in the global frame
+        double disc_radius,             ///< [in] disc radius
+        ChCoordsys<>& contact,          ///< [out] contact coordinate system (relative to the global frame)
+        double& depth                   ///< [out] penetration depth (positive if contact occurred)
+    );
+
+    /// Perform disc-terrain collision detection considering the curvature of the road
+    /// surface. The surface normal is calculated based on 4 different height values below
+    /// the wheel center. The effective height is calculated as average value of the four
+    /// height values.
+    /// This utility function checks for contact between a disc of specified
+    /// radius with given position and orientation (specified as the location of
+    /// its center and a unit vector normal to the disc plane) and the terrain
+    /// system associated with this tire. It returns true if the disc contacts the
+    /// terrain and false otherwise.  If contact occurs, it returns a coordinate
+    /// system with the Z axis along the contact normal and the X axis along the
+    /// "rolling" direction, as well as a positive penetration depth (i.e. the
+    /// height below the terrain of the lowest point on the disc).
+    static bool DiscTerrainCollision4pt(
+        const ChTerrain& terrain,       ///< [in] reference to terrain system
+        const ChVector<>& disc_center,  ///< [in] global location of the disc center
+        const ChVector<>& disc_normal,  ///< [in] disc normal, expressed in the global frame
+        double disc_radius,             ///< [in] disc radius
+        double width,                   ///< [in] tire width
+        ChCoordsys<>& contact,          ///< [out] contact coordinate system (relative to the global frame)
+        double& depth,                  ///< [out] penetration depth (positive if contact occurred)
+        double& camber_angle            ///< [out] tire camber angle
+    );
+
+    /// Collsion algorithm based on a paper of J. Shane Sui and John A. Hirshey II:
+    /// "A New Analytical Tire Model for Vehicle Dynamic Analysis" presented at 2001 MSC User Meeting
+    static bool DiscTerrainCollisionEnvelope(
+        const ChTerrain& terrain,            ///< [in] reference to terrain system
+        const ChVector<>& disc_center,       ///< [in] global location of the disc center
+        const ChVector<>& disc_normal,       ///< [in] disc normal, expressed in the global frame
+        double disc_radius,                  ///< [in] disc radius
+        const ChFunction_Recorder& areaDep,  ///< [in] lookup table to calculate depth from intersection area
+        ChCoordsys<>& contact,               ///< [out] contact coordinate system (relative to the global frame)
+        double& depth                        ///< [out] penetration depth (positive if contact occurred)
+    );
+
+    /// Utility function to construct a loopkup table for penetration depth as function of intersection area,
+    /// for a given tire radius.  The return map can be used in DiscTerrainCollisionEnvelope.
+    static void ConstructAreaDepthTable(double disc_radius, ChFunction_Recorder& areaDep);
+
+    std::shared_ptr<ChWheel> m_wheel;  ///< associated wheel subsystem
+    double m_stepsize;                 ///< tire integration step size (if applicable)
+    CollisionType m_collision_type;    ///< method used for tire-terrain collision
+
+  private:
+    double m_slip_angle;
+    double m_longitudinal_slip;
+    double m_camber_angle;
+
+    friend class ChWheel;
+};
+
+/// Vector of handles to tire subsystems.
+typedef std::vector<std::shared_ptr<ChTire> > ChTireList;
+
+/// @} vehicle_wheeled_tire
+
+}  // end namespace vehicle
+}  // end namespace chrono
+
+#endif