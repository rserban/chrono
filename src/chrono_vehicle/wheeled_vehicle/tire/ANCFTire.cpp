--- conflicted
+++ resolved
@@ -101,17 +101,10 @@
             m_materials[i] = chrono::make_shared<ChMaterialShellANCF>(rho, E, nu);
         } else if (type.compare("Orthotropic") == 0) {
             double rho = d["Materials"][i]["Density"].GetDouble();
-<<<<<<< HEAD
-            ChVector<> E = LoadVectorJSON(d["Materials"][i]["E"]);
-            ChVector<> nu = LoadVectorJSON(d["Materials"][i]["nu"]);
-            ChVector<> G = LoadVectorJSON(d["Materials"][i]["G"]);
-            m_materials[i] = chrono::make_shared<ChMaterialShellANCF>(rho, E, nu, G);
-=======
             ChVector<> E = ReadVectorJSON(d["Materials"][i]["E"]);
             ChVector<> nu = ReadVectorJSON(d["Materials"][i]["nu"]);
             ChVector<> G = ReadVectorJSON(d["Materials"][i]["G"]);
-            m_materials[i] = std::make_shared<ChMaterialShellANCF>(rho, E, nu, G);
->>>>>>> ebcf7eb0
+            m_materials[i] = chrono::make_shared<ChMaterialShellANCF>(rho, E, nu, G);
         }
     }
 
