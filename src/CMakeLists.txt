#=============================================================================
#
# CHRONO::ENGINE   CMake configuration file for building the library.
#
# To compile the CHRONO::ENGINE library, load this file in CMake
# then modify some paths and build settings in the CMake user interface,
# and finally generate the makefiles (or the VC projects).
# The CMake tool can be downloaded from http://www.cmake.org
#
#=============================================================================


# Check backward compatibility

cmake_minimum_required(VERSION 2.8)

#-----------------------------------------------------------------------------
# This to avoid in-source builds.

if(${CMAKE_SOURCE_DIR} STREQUAL ${CMAKE_BINARY_DIR})
    message( FATAL_ERROR  "In-source build is not possible and not reccomended. Choose an empty directory for build output.")
endif(${CMAKE_SOURCE_DIR} STREQUAL ${CMAKE_BINARY_DIR})

enable_testing()
set(VALGRIND_COMMAND "/usr/bin/valgrind")
set(VALGRIND_COMMAND_OPTIONS "-v --tool=memcheck --leak-check=full --track-fds=yes --num-callers=50 --show-reachable=yes --track-origins=yes --malloc-fill=0xff --free-fill=0xfe")
set(MEMORYCHECK_COMMAND "/usr/bin/valgrind")
set(CTEST_MEMORYCHECK_COMMAND "/usr/bin/valgrind")
set(CTEST_MEMORYCHECK_COMMAND_OPTIONS "-v --tool=memcheck --leak-check=full --track-fds=yes --num-callers=50 --show-reachable=yes --track-origins=yes --malloc-fill=0xff --free-fill=0xfe")


#-----------------------------------------------------------------------------
# Disable the warning when adding a subdir that has not CMakeLists.txt

if(COMMAND cmake_policy)
    cmake_policy(SET CMP0014 OLD)
endif(COMMAND cmake_policy)

# Be sure to avoid troubles with library paths when using old policy

if(COMMAND cmake_policy)
    cmake_policy(SET CMP0003 NEW)
endif(COMMAND cmake_policy)

# Get rid of cmake RPATH warning on OSX
if(APPLE)
    set(CMAKE_MACOSX_RPATH OFF)
endif()

#-----------------------------------------------------------------------------
# Disable solution folders because not supported in VC Express

set_property(GLOBAL PROPERTY USE_FOLDERS Off)

#-----------------------------------------------------------------------------
# Define project name (the 'solution' in MSVC)

project(ChronoEngine)

set(CHRONOENGINE_VERSION_MAJOR 2)
set(CHRONOENGINE_VERSION_MINOR 0)
set(CHRONOENGINE_VERSION_PATCH 0)

set(CHRONOENGINE_VERSION
    "${CHRONOENGINE_VERSION_MAJOR}.${CHRONOENGINE_VERSION_MINOR}.${CHRONOENGINE_VERSION_PATCH}")

set(CPACK_PACKAGE_VERSION "${CHRONO_VERSION}")
set(CPACK_PACKAGE_VERSION_MAJOR "${CHRONOENGINE_VERSION_MAJOR}")
set(CPACK_PACKAGE_VERSION_MINOR "${CHRONOENGINE_VERSION_MINOR}")
set(CPACK_PACKAGE_VERSION_PATCH "${CHRONOENGINE_VERSION_PATCH}")

list(APPEND CMAKE_MODULE_PATH "${CMAKE_CURRENT_SOURCE_DIR}/cmake/")
include(GetGitRevisionDescription)
get_git_head_revision(GIT_REFSPEC VCS_REVISION)

if("${VCS_REVISION}" MATCHES ".*-NOTFOUND$")
    set(VCS_REVISION "")
endif()

set(CMAKE_EXPORT_COMPILE_COMMANDS ON)

#-----------------------------------------------------------------------------
# Enable CTest

enable_testing()
include(CTest)

#-----------------------------------------------------------------------------
# Optionally enable building the demo programs

<<<<<<< HEAD
=======
include(CMakeDependentOption)
option(BUILD_DEMOS "Build demo programs" ON)


#-----------------------------------------------------------------------------
>>>>>>> 7f4d3247
# Also, some variables that were used in previous makefile system (some
# of them could be set automatically because CMake should recognize automatically
# the compiler, generator, platform, etc....
# Set a default build type if none was specified

if(MSVC OR XCODE_VERSION)
    set(CMAKE_CONFIGURATION_TYPES Release CACHE STRING "Choose the type of build.")
    set_property(CACHE CMAKE_CONFIGURATION_TYPES PROPERTY STRINGS Debug Release MinSizeRel RelWithDebInfo)
    file( COPY ${CMAKE_SOURCE_DIR}/demos/data/ DESTINATION ${CMAKE_BINARY_DIR}/bin/data/ PATTERN .svn EXCLUDE)
    set(CMAKE_RUNTIME_OUTPUT_DIRECTORY ${CMAKE_BINARY_DIR}/bin)
    mark_as_advanced(FORCE CMAKE_BUILD_TYPE)
    mark_as_advanced(CLEAR CMAKE_CONFIGURATION_TYPES)
    set(CPACK_BUILD_TYPE ${CMAKE_CONFIGURATION_TYPES})
else()
    set(CMAKE_BUILD_TYPE Release CACHE STRING "Choose the type of build.")
    set_property(CACHE CMAKE_BUILD_TYPE PROPERTY STRINGS Debug Release MinSizeRel RelWithDebInfo)
    file( COPY ${CMAKE_SOURCE_DIR}/demos/data/ DESTINATION ${CMAKE_BINARY_DIR}/data/ PATTERN .svn EXCLUDE)
    set(CPACK_BUILD_TYPE ${CMAKE_BUILD_TYPE})
endif()

if(XCODE_VERSION)
    set(CMAKE_XCODE_ATTRIBUTE_GCC_VERSION "com.apple.compilers.llvmgcc42")
endif()

#-----------------------------------------------------------------------------
set(CH_COMPILER " " CACHE STRING "Compiler Type" FORCE)

if(MINGW OR CMAKE_COMPILER_IS_GNUCC OR CMAKE_COMPILER_IS_GNUCXX OR CMAKE_COMPILER_IS_CLANG OR CMAKE_COMPILER_IS_CLANGXX)
    if(CMAKE_SIZEOF_VOID_P MATCHES 4)
        set(CH_COMPILER "COMPILER_GCC" CACHE STRING "Compiler Type" FORCE)
    else()
        set(CH_COMPILER "COMPILER_GCC_X64" CACHE STRING "Compiler Type" FORCE)
    endif()
endif()

if(MSVC AND CMAKE_CL_64)
    set(CH_COMPILER "COMPILER_MSVC_X64" CACHE STRING "Compiler Type" FORCE)
elseif(MSVC)
    set(CH_COMPILER "COMPILER_MSVC" CACHE STRING "Compiler Type" FORCE)
endif()

#message(${CMAKE_RUNTIME_OUTPUT_DIRECTORY})

#set(CH_COMPILER "${DETECTED_CH_COMPILER}" CACHE STRING "Set Compiler Type, Re-Run configure after changing")
#set(CH_COMPILER_VALUES "COMPILER_MSVC;COMPILER_GCC;COMPILER_MSVC_X64;COMPILER_GCC_X64")
#set_property(CACHE CH_COMPILER PROPERTY STRINGS ${CH_COMPILER_VALUES})

#-----------------------------------------------------------------------------
# Specify locations of executables and libraries

set(EXECUTABLE_OUTPUT_PATH ${PROJECT_BINARY_DIR}/bin)
set(LIBRARY_OUTPUT_PATH ${PROJECT_BINARY_DIR}/lib)

#-----------------------------------------------------------------------------
# Enable C++11 support

find_package(ModernCXX)
set(CMAKE_CXX_FLAGS "${CMAKE_CXX_FLAGS} ${CMAKE_CXX11_STANDARD_COMPILE_OPTION}")

#-----------------------------------------------------------------------------
# Threads and OpenMP support

set(THREADS_PREFER_PTHREAD_FLAG TRUE)
find_package(Threads)
set(CMAKE_CXX_FLAGS "${CMAKE_CXX_FLAGS} ${CMAKE_THREAD_LIBS_INIT}")
set(CMAKE_C_FLAGS "${CMAKE_C_FLAGS} ${CMAKE_THREAD_LIBS_INIT}")

# We always look for OpenMP (which is required for the PARALLEL unit).
# However, we allow the user to optionally disable OpenMP support in the
# main ChronoEngine library, regardless on whether or not OpenMP is found.

find_package("OpenMP")

# Determine OpenMP version. Prepare substitution variables that can be used in
# generating configuration header files.

if(OPENMP_FOUND)
  include(CheckOpenMPVersion)
  message(STATUS "OpenMP version: ${OMP_VERSION}")
  set(CHRONO_OMP_FOUND "#define CHRONO_OMP_FOUND")
  set(CHRONO_OMP_VERSION "#define CHRONO_OMP_VERSION \"${OMP_VERSION}\"")
  if(OMP_20)
    set(CHRONO_OMP_20 "#define CHRONO_OMP_20")
  else()
    set(CHRONO_OMP_20 "")
  endif()
  if(OMP_30)
    set(CHRONO_OMP_30 "#define CHRONO_OMP_30")
  else()
    set(CHRONO_OMP_30 "")
  endif()
  if(OMP_40)
    set(CHRONO_OMP_40 "#define CHRONO_OMP_40")
  else()
    set(CHRONO_OMP_40 "")
  endif()
endif()

# Provide an option (dependent on OPENMP_FOUND) for the user to disable OpenMP
# support in the main ChronoEngine library.
cmake_dependent_option(ENABLE_OPENMP "Enable OpenMP support in Chrono::Engine" ON
                       "OPENMP_FOUND" OFF)

if(ENABLE_OPENMP)
  set(CMAKE_CXX_FLAGS "${CMAKE_CXX_FLAGS} ${OpenMP_CXX_FLAGS}")
  set(CMAKE_C_FLAGS "${CMAKE_C_FLAGS} ${OpenMP_C_FLAGS}")
endif()

#-----------------------------------------------------------------------------

set(CPACK_SYSTEM_NAME "${CMAKE_SYSTEM_NAME}-${CMAKE_SYSTEM_PROCESSOR}")
if(${CMAKE_SYSTEM_NAME} MATCHES "Windows")
    if(CMAKE_SIZEOF_VOID_P MATCHES 4)
        set(CPACK_SYSTEM_NAME "win32-${CMAKE_SYSTEM_PROCESSOR}")
    else()
        set(CPACK_SYSTEM_NAME "win64-${CMAKE_SYSTEM_PROCESSOR}")
    endif()
endif()

#-----------------------------------------------------------------------------

if(${CMAKE_SYSTEM_NAME} MATCHES "Windows")
    if(MSVC)
        add_definitions( "-D_CRT_SECURE_NO_DEPRECATE" )  # avoids deprecation warnings
        add_definitions( "-D_SCL_SECURE_NO_DEPRECATE" )  # avoids deprecation warnings
        add_definitions( "-DNOMINMAX" ) # do not use MSVC's min/max macros
        add_definitions( "-MP" ) # perform parallel builds
    endif(MSVC)

    if(MINGW OR CMAKE_COMPILER_IS_GNUCC OR CMAKE_COMPILER_IS_GNUCXX)
        set(CH_BUILDFLAGS "-D_MINGW -D_WINDOWS")
        set(CH_LINKERFLAG_EXE "-Wl,--enable-runtime-pseudo-reloc")
        set(CH_LINKERFLAG_SHARED "-Wl,--export-all-symbols -Wl,--enable-auto-import -Wl,--enable-runtime-pseudo-reloc")

        if(CMAKE_SIZEOF_VOID_P MATCHES 8)
            set(CH_BUILDFLAGS "${CH_BUILDFLAGS} -m64")
        endif()
    endif()
endif()

#-----------------------------------------------------------------------------
# Some global  C++ definitions and includes that are used
# everywhere for all targets and all configurations.
#
# Definitions that are used by ALL targets:

set(CMAKE_CXX_FLAGS "${CMAKE_CXX_FLAGS} ${CH_BUILDFLAGS}")
set(CMAKE_CXX_FLAGS_DEBUG "${CMAKE_CXX_FLAGS_DEBUG} -D_DEBUG -DDEBUG")
set(CMAKE_CXX_FLAGS_RELEASE "${CMAKE_CXX_FLAGS_RELEASE} -DNDEBUG")

add_definitions( "-DBP_USE_FIXEDPOINT_INT_32" )   # for Bullet to use 32 bit math

# Includes that are used by ALL targets

set(CH_INCLUDES "${CMAKE_SOURCE_DIR}")
set(CH_INCLUDES ${CH_INCLUDES} "${CMAKE_BINARY_DIR}")
set(CH_INCLUDES ${CH_INCLUDES} "${CMAKE_SOURCE_DIR}/collision/bullet" )
set(CH_INCLUDES ${CH_INCLUDES} "${CMAKE_SOURCE_DIR}/collision/gimpact" )
set(CH_INCLUDES ${CH_INCLUDES} "${CMAKE_SOURCE_DIR}/collision/convexdecomposition/HACD" )
set(CH_INCLUDES ${CH_INCLUDES} "${CH_EIGEN_PATH}" )

include_directories( ${CH_INCLUDES} )



    #-----------------------------------------------------------------------------
    #
    # BUILD THE CHRONO::ENGINE LIBRARY
    #

    # NOTE: to add a new source to the Chrono::Engine library, just add its name
    # here (in one of the following group lists) and re-run the CMake.
    # You can add both .cpp and .h, only the .cpp will be compiled.
    #

    message(STATUS "==== Chrono Engine core module ====")

    # Set version string and Git commit hash.
    configure_file("${CMAKE_CURRENT_SOURCE_DIR}/core/ChVersion.h.in" "${CMAKE_CURRENT_BINARY_DIR}/core/ChVersion.h" @ONLY)


    set(ChronoEngine_core_SOURCES
        core/ChLog.cpp
        core/ChClassRegister.cpp
        core/ChFileutils.cpp
        core/ChStream.cpp
        core/ChMathematics.cpp
        core/ChVector.cpp
        core/ChQuaternion.cpp
        core/ChCoordsys.cpp
        core/ChSpmatrix.cpp
        core/ChQuadrature.cpp
        )
    set(ChronoEngine_core_HEADERS
        core/ChApiCE.h
        core/ChChrono.h
        core/ChClassRegister.h
        core/ChCoordsys.h
        core/ChException.h
        core/ChFrame.h
        core/ChFrameMoving.h
        core/ChHashFunction.h
        core/ChHashTable.h
        core/ChLinearAlgebra.h
        core/ChLists.h
        core/ChLog.h
        core/ChMath.h
        core/ChMathematics.h
        core/ChMatrix.h
        core/ChMatrixDynamic.h
        core/ChMatrixNM.h
        core/ChMatrix33.h
        core/ChVectorDynamic.h
        core/ChPlatform.h
        core/ChQuaternion.h
        core/ChRunTimeType.h
        core/ChShared.h
        core/ChSmartpointers.h
        core/ChFileutils.h
        core/ChRealtimeStep.h
        core/ChStream.h
        core/ChTimer.h
        core/ChTransform.h
        core/ChVector.h
        core/ChSpmatrix.h
        core/ChWrapHashmap.h
        core/ChDistribution.h
        core/ChQuadrature.h
		core/ChTemplateExpressions.h
		)

    list(APPEND ChronoEngine_core_SOURCES "${CMAKE_CURRENT_BINARY_DIR}/core/ChVersion.h")

    source_group(core FILES
        ${ChronoEngine_core_SOURCES}
        ${ChronoEngine_core_HEADERS}
        )


		
    set(ChronoEngine_serialization_SOURCES
        )
    set(ChronoEngine_serialization_HEADERS
        serialization/ChArchive.h
		serialization/ChArchiveBinary.h
		serialization/ChArchiveAsciiDump.h
		serialization/ChArchiveJSON.h
        )

    source_group(serialization FILES
        ${ChronoEngine_serialization_SOURCES}
        ${ChronoEngine_serialization_HEADERS}
        )

    set(ChronoEngine_physics_SOURCES
        physics/ChFilePS.cpp
        physics/ChNlsolver.cpp
        physics/ChFunction.cpp
        physics/ChLimit.cpp
        physics/ChObject.cpp
        physics/ChMarker.cpp
        physics/ChForce.cpp
        physics/ChBodyFrame.cpp
        physics/ChBody.cpp
        physics/ChBodyAuxRef.cpp
        physics/ChLinkForce.cpp
        physics/ChLinkMask.cpp
        physics/ChLinkBase.cpp
        physics/ChLink.cpp
        physics/ChLinkDistance.cpp
        physics/ChLinkMasked.cpp
        physics/ChLinkMarkers.cpp
        physics/ChLinkNumdiff.cpp
        physics/ChLinkLock.cpp
        physics/ChLinkBrake.cpp
        physics/ChLinkEngine.cpp
        physics/ChLinkGear.cpp
        physics/ChLinkPulley.cpp
        physics/ChLinkLinActuator.cpp
        physics/ChLinkPneumaticActuator.cpp
        physics/ChLinkScrew.cpp
        physics/ChLinkSpring.cpp
        physics/ChLinkSpringCB.cpp
        physics/ChLinkWheel.cpp
        physics/ChLinkClearance.cpp
        physics/ChLinkPointSpline.cpp
        physics/ChLinkTrajectory.cpp
        physics/ChLinkMate.cpp
        physics/ChLinkRackpinion.cpp
        physics/ChLinkRevolute.cpp
        physics/ChLinkRevoluteSpherical.cpp
        physics/ChLinkUniversal.cpp
        physics/ChHistory.cpp
        physics/ChSystem.cpp
        physics/ChGlobal.cpp
        physics/ChEvents.cpp
        physics/ChSolvmin.cpp
        physics/ChProbe.cpp
        physics/ChControls.cpp
        physics/ChController.cpp
        physics/ChIterative.cpp
        physics/ChRef.cpp
        physics/ChConstraint.cpp
        physics/ChPhysicsItem.cpp
        physics/ChParticlesClones.cpp
        physics/ChIndexedParticles.cpp
        physics/ChIndexedNodes.cpp
        physics/ChNodeBase.cpp
        physics/ChNodeXYZ.cpp
        physics/ChMatterSPH.cpp
        physics/ChContact.cpp
        physics/ChContactRolling.cpp
        physics/ChContactNode.cpp
        physics/ChContactContainerBase.cpp
        physics/ChContactContainer.cpp
        physics/ChContactContainerNodes.cpp
        physics/ChProximityContainerBase.cpp
        physics/ChProximityContainerSPH.cpp
        physics/ChShaft.cpp
        physics/ChShaftsGear.cpp
        physics/ChShaftsGearbox.cpp
        physics/ChShaftsGearboxAngled.cpp
        physics/ChShaftsClutch.cpp
        physics/ChShaftsPlanetary.cpp
        physics/ChShaftsMotor.cpp
        physics/ChShaftsBody.cpp
        physics/ChShaftsTorqueBase.cpp
        physics/ChShaftsTorque.cpp
        physics/ChShaftsTorsionSpring.cpp
        physics/ChShaftsTorqueConverter.cpp
        physics/ChShaftsThermalEngine.cpp
        physics/ChConveyor.cpp
        physics/ChFx.cpp
        physics/ChAssembly.cpp
        physics/ChSystemDEM.cpp
        physics/ChContactContainerDEM.cpp
        physics/ChContactDEM.cpp
        physics/ChMaterialSurfaceDEM.cpp
		physics/ChMaterialSurface.cpp
        physics/ChContinuumMaterial.cpp
        )
    set(ChronoEngine_physics_HEADERS
        physics/ChBodyFrame.h
        physics/ChBody.h
        physics/ChBodyAuxRef.h
        physics/ChBodyEasy.h
        physics/ChConstraint.h
        physics/ChContact.h
        physics/ChContactContainer.h
        physics/ChContactContainerBase.h
        physics/ChContactContainerNodes.h
        physics/ChContactNode.h
        physics/ChContactRolling.h
        physics/ChController.h
        physics/ChControls.h
        physics/ChConveyor.h
        physics/ChEvents.h
        physics/ChExternalObject.h
        physics/ChFilePS.h
        physics/ChForce.h
        physics/ChFunction.h
        physics/ChFx.h
        physics/ChGlobal.h
        physics/ChHistory.h
        physics/ChIndexedNodes.h
        physics/ChIndexedParticles.h
        physics/ChIterative.h
        physics/ChLimit.h
        physics/ChLinkBase.h
        physics/ChLink.h
        physics/ChLinkBrake.h
        physics/ChLinkDistance.h
        physics/ChLinkEngine.h
        physics/ChLinkForce.h
        physics/ChLinkGear.h
        physics/ChLinkLinActuator.h
        physics/ChLinkLock.h
        physics/ChLinkMarkers.h
        physics/ChLinkMask.h
        physics/ChLinkMasked.h
        physics/ChLinkNumdiff.h
        physics/ChLinkPneumaticActuator.h
        physics/ChLinkPointSpline.h
        physics/ChLinkPulley.h
        physics/ChLinksAll.h
        physics/ChLinkScrew.h
        physics/ChLinkSpring.h
        physics/ChLinkSpringCB.h
        physics/ChLinkTrajectory.h
        physics/ChLinkWheel.h
        physics/ChLinkClearance.h
        physics/ChLinkMate.h
        physics/ChLinkRackpinion.h
        physics/ChLinkRevolute.h
        physics/ChLinkRevoluteSpherical.h
        physics/ChLinkUniversal.h
        physics/ChMarker.h
        physics/ChMaterialCouple.h
        physics/ChMaterialSurfaceBase.h
        physics/ChMaterialSurface.h
        physics/ChMaterialSurfaceDEM.h
        physics/ChMatterSPH.h
        physics/ChNlsolver.h
        physics/ChNodeBase.h
        physics/ChNodeXYZ.h
        physics/ChObject.h
        physics/ChParticlesClones.h
        physics/ChPhysicsItem.h
        physics/ChProbe.h
        physics/ChProplist.h
        physics/ChProximityContainerBase.h
        physics/ChProximityContainerSPH.h
        physics/ChRef.h
        physics/ChScriptEngine.h
        physics/ChShaft.h
        physics/ChShaftsBody.h
        physics/ChShaftsClutch.h
        physics/ChShaftsCouple.h
        physics/ChShaftsGear.h
        physics/ChShaftsGearbox.h
        physics/ChShaftsGearboxAngled.h
        physics/ChShaftsMotor.h
        physics/ChShaftsPlanetary.h
        physics/ChShaftsTorqueBase.h
        physics/ChShaftsTorque.h
        physics/ChShaftsTorsionSpring.h
        physics/ChShaftsTorqueConverter.h
        physics/ChShaftsThermalEngine.h
        physics/ChSolver.h
        physics/ChSolvmin.h
        physics/ChSystem.h
        physics/ChAssembly.h
        physics/ChSystemDEM.h
        physics/ChContactContainerDEM.h
        physics/ChContactDEM.h
        physics/ChTensors.h
        physics/ChContinuumMaterial.h
        physics/ChInertiaUtils.h
        )
    source_group(physics FILES
        ${ChronoEngine_physics_SOURCES}
        ${ChronoEngine_physics_HEADERS}
        )


    set(ChronoEngine_geometry_SOURCES
        geometry/ChCGeometry.cpp
        geometry/ChCSphere.cpp
        geometry/ChCEllipsoid.cpp
        geometry/ChCBox.cpp
        geometry/ChCCone.cpp
        geometry/ChCCylinder.cpp
        geometry/ChCCapsule.cpp
        geometry/ChCLine.cpp
		geometry/ChCLineArc.cpp
		geometry/ChCLineSegment.cpp
		geometry/ChCLinePath.cpp
        geometry/ChCLineCam.cpp
        geometry/ChCLinePoly.cpp
        geometry/ChCTriangle.cpp
		geometry/ChCTriangleMeshSoup.cpp
        geometry/ChCTriangleMeshConnected.cpp
        geometry/ChCRoundedBox.cpp
        geometry/ChCRoundedCylinder.cpp
        geometry/ChCRoundedCone.cpp

        )
    set(ChronoEngine_geometry_HEADERS
        geometry/ChCGeometry.h
        geometry/ChCSphere.h
        geometry/ChCEllipsoid.h
        geometry/ChCBox.h
        geometry/ChCCone.h
        geometry/ChCCylinder.h
        geometry/ChCCapsule.h
        geometry/ChCLine.h
        geometry/ChCLineCam.h
        geometry/ChCLinePoly.h
        geometry/ChCLineArc.h
        geometry/ChCLineSegment.h
        geometry/ChCLinePath.h
        geometry/ChCTriangle.h
        geometry/ChCTriangleMesh.h
        geometry/ChCTriangleMeshSoup.h
        geometry/ChCTriangleMeshConnected.h
        geometry/ChCRoundedBox.h
        geometry/ChCRoundedCylinder.h
        geometry/ChCRoundedCone.h
        )
    source_group(geometry FILES
        ${ChronoEngine_geometry_SOURCES}
        ${ChronoEngine_geometry_HEADERS}
        )

    set(ChronoEngine_assets_SOURCES
        assets/ChAsset.cpp
        assets/ChVisualization.cpp
        assets/ChObjShapeFile.cpp
        assets/ChTriangleMeshShape.cpp
        assets/ChSphereShape.cpp
        assets/ChEllipsoidShape.cpp
        assets/ChBoxShape.cpp
        assets/ChConeShape.cpp
        assets/ChCylinderShape.cpp
        assets/ChCapsuleShape.cpp
        assets/ChTexture.cpp
        assets/ChCamera.cpp
        assets/ChAssetLevel.cpp
		assets/ChColor.cpp
        assets/ChGlyphs.cpp
        assets/ChColorAsset.cpp
        assets/ChRoundedCylinderShape.cpp
        assets/ChRoundedBoxShape.cpp
        assets/ChRoundedConeShape.cpp
        assets/ChPathShape.cpp
        assets/ChLineShape.cpp
        )
    set(ChronoEngine_assets_HEADERS
        assets/ChAsset.h
        assets/ChVisualization.h
        assets/ChObjShapeFile.h
        assets/ChTriangleMeshShape.h
        assets/ChSphereShape.h
        assets/ChEllipsoidShape.h
        assets/ChBoxShape.h
        assets/ChConeShape.h
        assets/ChCylinderShape.h
        assets/ChCapsuleShape.h
        assets/ChTexture.h
        assets/ChCamera.h
        assets/ChAssetLevel.h
        assets/ChColor.h
        assets/ChMaterial.h
        assets/ChGlyphs.h
        #assets/ChGenericRender.h
        assets/ChColorAsset.h
        assets/ChRoundedCylinderShape.h
        assets/ChRoundedBoxShape.h
        assets/ChRoundedConeShape.h
        assets/ChPathShape.h
        assets/ChLineShape.h
        )
    source_group(assets FILES
        ${ChronoEngine_assets_SOURCES}
        ${ChronoEngine_assets_HEADERS}
        )


    set(ChronoEngine_collision_SOURCES
        collision/ChCCollisionModel.cpp
        collision/ChCModelBullet.cpp
        collision/ChCModelBulletBody.cpp
        collision/ChCModelBulletParticle.cpp
        collision/ChCModelBulletNode.cpp
        collision/ChCCollisionSystemBullet.cpp
        collision/ChCConvexDecomposition.cpp
        collision/ChCCollisionUtils.cpp
        )
    set(ChronoEngine_collision_HEADERS
        collision/ChCCollisionInfo.h
        collision/ChCCollisionModel.h
        collision/ChCCollisionPair.h
        collision/ChCCollisionSystem.h
        collision/ChCCollisionSystemBullet.h
        collision/ChCConvexDecomposition.h
        collision/ChCModelBullet.h
        collision/ChCModelBulletBody.h
        collision/ChCModelBulletNode.h
        collision/ChCModelBulletParticle.h
        collision/ChCCollisionUtils.h
        )
    source_group(collision FILES
        ${ChronoEngine_collision_SOURCES}
        ${ChronoEngine_collision_HEADERS}
        )

    set(ChronoEngine_collision_edgetempest_SOURCES
        collision/edgetempest/ChCCollisionTree.cpp
        collision/edgetempest/ChCOBBTree.cpp
        collision/edgetempest/ChCAABBTree.cpp
        collision/edgetempest/ChCOBB.cpp
        collision/edgetempest/ChCAABB.cpp
        collision/edgetempest/ChCOBBcollider.cpp
        collision/edgetempest/ChCAABBcollider.cpp
        collision/edgetempest/ChCNarrowPhaseCollider.cpp
        collision/edgetempest/ChCGeometryCollider.cpp
        )
    set(ChronoEngine_collision_edgetempest_HEADERS
        collision/edgetempest/ChCAABB.h
        collision/edgetempest/ChCAABBcollider.h
        collision/edgetempest/ChCAABBTree.h
        collision/edgetempest/ChCAbsoluteAABB.h
        collision/edgetempest/ChCBroadPhaseCollider.h
        collision/edgetempest/ChCBruteForce.h
        collision/edgetempest/ChCCollisionTree.h
        collision/edgetempest/ChCCompile.h
        collision/edgetempest/ChCGeometryCollider.h
        collision/edgetempest/ChCGetTime.h
        collision/edgetempest/ChCMates.h
        collision/edgetempest/ChCMatVec.h
        collision/edgetempest/ChCNarrowPhaseCollider.h
        collision/edgetempest/ChCOBB.h
        collision/edgetempest/ChCOBBcollider.h
        collision/edgetempest/ChCOBBTree.h
        collision/edgetempest/ChCSweepAndPrune.h
        )
    source_group(collision\\edgetempest FILES
        ${ChronoEngine_collision_edgetempest_SOURCES}
        ${ChronoEngine_collision_edgetempest_HEADERS}
        )

    set(ChronoEngine_particlefactory_SOURCES
        )
    set(ChronoEngine_particlefactory_HEADERS
        particlefactory/ChParticleEmitter.h
        particlefactory/ChRandomShapeCreator.h
        particlefactory/ChRandomParticlePosition.h
        particlefactory/ChRandomParticleAlignment.h
        particlefactory/ChRandomParticleVelocity.h
        particlefactory/ChParticleRemover.h
        particlefactory/ChParticleEventTrigger.h
        particlefactory/ChParticleProcessEvent.h
        particlefactory/ChParticleProcessor.h
        )
    source_group(particlefactory FILES
        ${ChronoEngine_particlefactory_SOURCES}
        ${ChronoEngine_particlefactory_HEADERS}
        )


    set(ChronoEngine_timestepper_SOURCES
        timestepper/ChTimestepper.cpp
        )
    set(ChronoEngine_timestepper_HEADERS
        timestepper/ChState.h
        timestepper/ChIntegrable.h
        timestepper/ChTimestepper.h
        timestepper/ChStaticAnalysis.h
        )
    source_group(timestepper FILES
        ${ChronoEngine_timestepper_SOURCES}
        ${ChronoEngine_timestepper_HEADERS}
        )

    set(ChronoEngine_pneumatica_SOURCES
        pneumatica/assepneumatico.cpp
        pneumatica/pistone.cpp
        pneumatica/pistone_3_2.cpp
        pneumatica/pistone_3_2_prop.cpp
        pneumatica/sis_attuatore_3_2.cpp
        pneumatica/sis_attuatore_3_2_prop.cpp
        pneumatica/sistema.cpp
        pneumatica/ugello.cpp
        pneumatica/ugello_controllato.cpp
        pneumatica/ugello_controllato_PA.cpp
        pneumatica/ugello_controllato_RA.cpp
        pneumatica/valvola_3_2.cpp
        pneumatica/valvola_3_2_prop.cpp
        )
    set(ChronoEngine_pneumatica_HEADERS
        pneumatica/assepneumatico.h
        pneumatica/pistone.h
        pneumatica/pistone_3_2.h
        pneumatica/pistone_3_2_prop.h
        pneumatica/sis_attuatore_3_2.h
        pneumatica/sis_attuatore_3_2_prop.h
        pneumatica/sistema.h
        pneumatica/ugello.h
        pneumatica/ugello_controllato.h
        pneumatica/ugello_controllato_PA.h
        pneumatica/ugello_controllato_RA.h
        pneumatica/valvola_3_2.h
        pneumatica/valvola_3_2_prop.h
        pneumatica/volume.h
        )
    source_group(pneumatica FILES
        ${ChronoEngine_pneumatica_SOURCES}
        ${ChronoEngine_pneumatica_HEADERS}
        )

    set(ChronoEngine_motion_functions_SOURCES
        motion_functions/ChFunction_Base.cpp
        motion_functions/ChFunction_Const.cpp
        motion_functions/ChFunction_ConstAcc.cpp
        motion_functions/ChFunction_Derive.cpp
        motion_functions/ChFunction_Fillet3.cpp
        motion_functions/ChFunction_Integrate.cpp
        motion_functions/ChFunction_Matlab.cpp
        motion_functions/ChFunction_Mirror.cpp
        motion_functions/ChFunction_Mocap.cpp
        motion_functions/ChFunction_Noise.cpp
        motion_functions/ChFunction_Operation.cpp
        motion_functions/ChFunction_Oscilloscope.cpp
        motion_functions/ChFunction_Poly345.cpp
        motion_functions/ChFunction_Poly.cpp
        motion_functions/ChFunction_Ramp.cpp
        motion_functions/ChFunction_Recorder.cpp
        motion_functions/ChFunction_Repeat.cpp
        motion_functions/ChFunction_Sequence.cpp
        motion_functions/ChFunction_Sigma.cpp
        motion_functions/ChFunction_Sine.cpp
        )
    set(ChronoEngine_motion_functions_HEADERS
        motion_functions/ChFunction_Base.h
        motion_functions/ChFunction_Const.h
        motion_functions/ChFunction_ConstAcc.h
        motion_functions/ChFunction_Derive.h
        motion_functions/ChFunction_Fillet3.h
        motion_functions/ChFunction_Integrate.h
        motion_functions/ChFunction_Matlab.h
        motion_functions/ChFunction_Mirror.h
        motion_functions/ChFunction_Mocap.h
        motion_functions/ChFunction_Noise.h
        motion_functions/ChFunction_Operation.h
        motion_functions/ChFunction_Oscilloscope.h
        motion_functions/ChFunction_Poly345.h
        motion_functions/ChFunction_Poly.h
        motion_functions/ChFunction_Ramp.h
        motion_functions/ChFunction_Recorder.h
        motion_functions/ChFunction_Repeat.h
        motion_functions/ChFunction_Sequence.h
        motion_functions/ChFunction_Sigma.h
        motion_functions/ChFunction_Sine.h
        )
    source_group(motion_functions FILES
        ${ChronoEngine_motion_functions_SOURCES}
        ${ChronoEngine_motion_functions_HEADERS}
        )

    set(ChronoEngine_parallel_SOURCES
        parallel/ChThreads.cpp
        parallel/ChThreadsPOSIX.cpp
        parallel/ChThreadsWIN32.cpp
        )
    set(ChronoEngine_parallel_HEADERS
        parallel/ChOpenMP.h
        parallel/ChThreads.h
        parallel/ChThreadsFunct.h
        parallel/ChThreadsPOSIX.h
        parallel/ChThreadsSync.h
        parallel/ChThreadsWIN32.h
        )
    source_group(parallel FILES
        ${ChronoEngine_parallel_SOURCES}
        ${ChronoEngine_parallel_HEADERS}
        )

    set(ChronoEngine_lcp_SOURCES
        lcp/ChLcpSystemDescriptor.cpp
        lcp/ChLcpSolver.cpp
        lcp/ChLcpIterativeSOR.cpp
        lcp/ChLcpIterativeSORmultithread.cpp
        lcp/ChLcpIterativeJacobi.cpp
        lcp/ChLcpIterativeSymmSOR.cpp
        lcp/ChLcpIterativeMINRES.cpp
        lcp/ChLcpIterativePMINRES.cpp
        lcp/ChLcpIterativeBB.cpp
        lcp/ChLcpIterativePCG.cpp
        lcp/ChLcpIterativeAPGD.cpp
        lcp/ChLcpSimplexSolver.cpp
        lcp/ChLcpConstraint.cpp
        lcp/ChLcpConstraintTwo.cpp
        lcp/ChLcpConstraintTwoGeneric.cpp
        lcp/ChLcpConstraintTwoGenericBoxed.cpp
        lcp/ChLcpConstraintTwoBodies.cpp
        lcp/ChLcpConstraintTwoFrictionT.cpp
        lcp/ChLcpConstraintTwoContactN.cpp
        lcp/ChLcpConstraintTwoRollingT.cpp
        lcp/ChLcpConstraintTwoRollingN.cpp
        lcp/ChLcpConstraintNodeFrictionT.cpp
        lcp/ChLcpConstraintNodeContactN.cpp
        lcp/ChLcpConstraintThree.cpp
        lcp/ChLcpConstraintThreeGeneric.cpp
        lcp/ChLcpConstraintThreeBBShaft.cpp
        lcp/ChLcpVariables.cpp
        lcp/ChLcpVariablesGeneric.cpp
        lcp/ChLcpVariablesGenericDiagonalMass.cpp
        lcp/ChLcpVariablesBody.cpp
        lcp/ChLcpVariablesBodySharedMass.cpp
        lcp/ChLcpVariablesBodyOwnMass.cpp
        lcp/ChLcpVariablesShaft.cpp
        lcp/ChLcpVariablesNode.cpp
        lcp/ChLcpKblockGeneric.cpp
        lcp/ChLcpSolverDEM.cpp
		lcp/ChLcpMatrixTool.cpp
        )
    set(ChronoEngine_lcp_HEADERS
        lcp/ChLcpConstraint.h
        lcp/ChLcpConstraintNodeContactN.h
        lcp/ChLcpConstraintNodeFrictionT.h
        lcp/ChLcpConstraintThree.h
        lcp/ChLcpConstraintThreeBBShaft.h
        lcp/ChLcpConstraintThreeGeneric.h
        lcp/ChLcpConstraintTwo.h
        lcp/ChLcpConstraintTwoBodies.h
        lcp/ChLcpConstraintTwoContact.h
        lcp/ChLcpConstraintTwoContactN.h
        lcp/ChLcpConstraintTwoFriction.h
        lcp/ChLcpConstraintTwoFrictionApprox.h
        lcp/ChLcpConstraintTwoFrictionT.h
        lcp/ChLcpConstraintTwoGeneric.h
        lcp/ChLcpConstraintTwoGenericBoxed.h
        lcp/ChLcpConstraintTwoRollingN.h
        lcp/ChLcpConstraintTwoRollingT.h
        lcp/ChLcpDirectSolver.h
        lcp/ChLcpIterativeJacobi.h
        lcp/ChLcpIterativeMINRES.h
        lcp/ChLcpIterativePMINRES.h
        lcp/ChLcpIterativeBB.h
        lcp/ChLcpIterativePCG.h
        lcp/ChLcpIterativeAPGD.h
        lcp/ChLcpIterativeSolver.h
        lcp/ChLcpIterativeSOR.h
        lcp/ChLcpIterativeSORmultithread.h
        lcp/ChLcpIterativeSymmSOR.h
        lcp/ChLcpSimplexSolver.h
        lcp/ChLcpSolver.h
        lcp/ChLcpSystemDescriptor.h
        lcp/ChLcpVariables.h
        lcp/ChLcpVariablesBody.h
        lcp/ChLcpVariablesBodyOwnMass.h
        lcp/ChLcpVariablesBodySharedMass.h
        lcp/ChLcpVariablesShaft.h
        lcp/ChLcpVariablesGeneric.h
        lcp/ChLcpVariablesGenericDiagonalMass.h
        lcp/ChLcpVariablesNode.h
        lcp/ChLcpKblock.h
        lcp/ChLcpKblockGeneric.h
        lcp/ChLcpSolverDEM.h
		lcp/ChLcpMatrixTool.h
        )
    source_group(lcp FILES
        ${ChronoEngine_lcp_SOURCES}
        ${ChronoEngine_lcp_HEADERS}
        )


    set(ChronoEngine_collision_bullet_SOURCES
        collision/bullet/BulletCollision/BroadphaseCollision/btAxisSweep3.cpp
        collision/bullet/BulletCollision/BroadphaseCollision/btSimpleBroadphase.cpp
        collision/bullet/BulletCollision/BroadphaseCollision/btOverlappingPairCache.cpp
        collision/bullet/BulletCollision/BroadphaseCollision/btBroadphaseProxy.cpp
        collision/bullet/BulletCollision/BroadphaseCollision/btDispatcher.cpp
        collision/bullet/BulletCollision/BroadphaseCollision/btMultiSapBroadphase.cpp
        collision/bullet/BulletCollision/BroadphaseCollision/btCollisionAlgorithm.cpp
        collision/bullet/BulletCollision/BroadphaseCollision/btDbvt.cpp
        collision/bullet/BulletCollision/BroadphaseCollision/btDbvtBroadphase.cpp
        collision/bullet/BulletCollision/BroadphaseCollision/btQuantizedBvh.cpp
        collision/bullet/BulletCollision/CollisionDispatch/btUnionFind.cpp
        collision/bullet/BulletCollision/CollisionDispatch/btCollisionDispatcher.cpp
        collision/bullet/BulletCollision/CollisionDispatch/btSphereSphereCollisionAlgorithm.cpp
        collision/bullet/BulletCollision/CollisionDispatch/btCollisionObject.cpp
        collision/bullet/BulletCollision/CollisionDispatch/btSphereBoxCollisionAlgorithm.cpp
        collision/bullet/BulletCollision/CollisionDispatch/btCollisionWorld.cpp
        collision/bullet/BulletCollision/CollisionDispatch/btSimulationIslandManager.cpp
        collision/bullet/BulletCollision/CollisionDispatch/btCompoundCollisionAlgorithm.cpp
        collision/bullet/BulletCollision/CollisionDispatch/btManifoldResult.cpp
        collision/bullet/BulletCollision/CollisionDispatch/btConvexConcaveCollisionAlgorithm.cpp
        collision/bullet/BulletCollision/CollisionDispatch/btEmptyCollisionAlgorithm.cpp
        collision/bullet/BulletCollision/CollisionDispatch/btSphereTriangleCollisionAlgorithm.cpp
        collision/bullet/BulletCollision/CollisionDispatch/btConvexConvexAlgorithm.cpp
        collision/bullet/BulletCollision/CollisionDispatch/SphereTriangleDetector.cpp
        collision/bullet/BulletCollision/CollisionDispatch/btDefaultCollisionConfiguration.cpp
        collision/bullet/BulletCollision/CollisionDispatch/btConvexPlaneCollisionAlgorithm.cpp
        collision/bullet/BulletCollision/CollisionDispatch/btActivatingCollisionAlgorithm.cpp
        collision/bullet/BulletCollision/CollisionDispatch/btBox2dBox2dCollisionAlgorithm.cpp
        collision/bullet/BulletCollision/CollisionDispatch/btBoxBoxCollisionAlgorithm.cpp
        collision/bullet/BulletCollision/CollisionDispatch/btBoxBoxDetector.cpp
        collision/bullet/BulletCollision/CollisionDispatch/btGhostObject.cpp
        collision/bullet/BulletCollision/CollisionDispatch/btConvex2dConvex2dAlgorithm.cpp
        collision/bullet/BulletCollision/CollisionDispatch/btInternalEdgeUtility.cpp
        collision/bullet/BulletCollision/CollisionShapes/btBarrelShape.cpp
        collision/bullet/BulletCollision/CollisionShapes/bt2DShape.cpp
        collision/bullet/BulletCollision/CollisionShapes/btBoxShape.cpp
        collision/bullet/BulletCollision/CollisionShapes/btTriangleMeshShape.cpp
        collision/bullet/BulletCollision/CollisionShapes/btBvhTriangleMeshShape.cpp
        collision/bullet/BulletCollision/CollisionShapes/btTriangleMesh.cpp
        collision/bullet/BulletCollision/CollisionShapes/btTriangleIndexVertexArray.cpp
        collision/bullet/BulletCollision/CollisionShapes/btCollisionShape.cpp
        collision/bullet/BulletCollision/CollisionShapes/btTriangleCallback.cpp
        collision/bullet/BulletCollision/CollisionShapes/btCompoundShape.cpp
        collision/bullet/BulletCollision/CollisionShapes/btTetrahedronShape.cpp
        collision/bullet/BulletCollision/CollisionShapes/btConcaveShape.cpp
        collision/bullet/BulletCollision/CollisionShapes/btStridingMeshInterface.cpp
        collision/bullet/BulletCollision/CollisionShapes/btConeShape.cpp
        collision/bullet/BulletCollision/CollisionShapes/btStaticPlaneShape.cpp
        collision/bullet/BulletCollision/CollisionShapes/btConvexHullShape.cpp
        collision/bullet/BulletCollision/CollisionShapes/btSphereShape.cpp
        collision/bullet/BulletCollision/CollisionShapes/btConvexShape.cpp
        collision/bullet/BulletCollision/CollisionShapes/btPolyhedralConvexShape.cpp
        collision/bullet/BulletCollision/CollisionShapes/btConvexTriangleMeshShape.cpp
        collision/bullet/BulletCollision/CollisionShapes/btOptimizedBvh.cpp
        collision/bullet/BulletCollision/CollisionShapes/btCylinderShape.cpp
        collision/bullet/BulletCollision/CollisionShapes/btMultiSphereShape.cpp
        collision/bullet/BulletCollision/CollisionShapes/btEmptyShape.cpp
        collision/bullet/BulletCollision/CollisionShapes/btMinkowskiSumShape.cpp
        collision/bullet/BulletCollision/CollisionShapes/btTriangleBuffer.cpp
        collision/bullet/BulletCollision/CollisionShapes/btHeightfieldTerrainShape.cpp
        collision/bullet/BulletCollision/CollisionShapes/btCapsuleShape.cpp
        collision/bullet/BulletCollision/CollisionShapes/btConvexInternalShape.cpp
        collision/bullet/BulletCollision/CollisionShapes/btUniformScalingShape.cpp
        collision/bullet/BulletCollision/CollisionShapes/btBox2dShape.cpp
        collision/bullet/BulletCollision/CollisionShapes/btConvex2dShape.cpp
        collision/bullet/BulletCollision/CollisionShapes/btConvexPointCloudShape.cpp
        collision/bullet/BulletCollision/CollisionShapes/btMultimaterialTriangleMeshShape.cpp
        collision/bullet/BulletCollision/CollisionShapes/btScaledBvhTriangleMeshShape.cpp
        collision/bullet/BulletCollision/CollisionShapes/btShapeHull.cpp
        collision/bullet/BulletCollision/CollisionShapes/btTriangleIndexVertexMaterialArray.cpp
        collision/bullet/BulletCollision/NarrowPhaseCollision/btContinuousConvexCollision.cpp
        collision/bullet/BulletCollision/NarrowPhaseCollision/btSubSimplexConvexCast.cpp
        collision/bullet/BulletCollision/NarrowPhaseCollision/btConvexCast.cpp
        collision/bullet/BulletCollision/NarrowPhaseCollision/btRaycastCallback.cpp
        collision/bullet/BulletCollision/NarrowPhaseCollision/btPersistentManifold.cpp
        collision/bullet/BulletCollision/NarrowPhaseCollision/btMinkowskiPenetrationDepthSolver.cpp
        collision/bullet/BulletCollision/NarrowPhaseCollision/btGjkConvexCast.cpp
        collision/bullet/BulletCollision/NarrowPhaseCollision/btGjkEpaPenetrationDepthSolver.cpp
        collision/bullet/BulletCollision/NarrowPhaseCollision/btVoronoiSimplexSolver.cpp
        collision/bullet/BulletCollision/NarrowPhaseCollision/btGjkPairDetector.cpp
        collision/bullet/BulletCollision/NarrowPhaseCollision/btGjkEpa2.cpp
        collision/bullet/BulletFileLoader/bChunk.cpp
        collision/bullet/BulletFileLoader/bDNA.cpp
        collision/bullet/BulletFileLoader/bFile.cpp
        collision/bullet/BulletFileLoader/btBulletFile.cpp
        collision/bullet/BulletWorldImporter/btBulletWorldImporter.cpp
        collision/bullet/LinearMath/btQuickprof.cpp
        collision/bullet/LinearMath/btAlignedAllocator.cpp
        collision/bullet/LinearMath/btGeometryUtil.cpp
        collision/bullet/LinearMath/btConvexHull.cpp
        collision/bullet/LinearMath/btSerializer.cpp

        )


    source_group("collision\\bullet" FILES  ${ChronoEngine_collision_bullet_SOURCES})


    set(ChronoEngine_collision_gimpact_SOURCES
        collision/gimpact/GIMPACT/core/gim_box_set.cpp
        collision/gimpact/GIMPACT/core/gim_contact.cpp
        collision/gimpact/GIMPACT/core/gim_memory.cpp
        collision/gimpact/GIMPACT/core/gim_tri_collision.cpp
        collision/gimpact/GIMPACT/Bullet/btContactProcessing.cpp
        collision/gimpact/GIMPACT/Bullet/btGenericPoolAllocator.cpp
        collision/gimpact/GIMPACT/Bullet/btGImpactBvh.cpp
        collision/gimpact/GIMPACT/Bullet/btGImpactCollisionAlgorithm.cpp
        collision/gimpact/GIMPACT/Bullet/btGImpactQuantizedBvh.cpp
        collision/gimpact/GIMPACT/Bullet/btGImpactShape.cpp
        collision/gimpact/GIMPACT/Bullet/btTriangleShapeEx.cpp
        collision/gimpact/GIMPACTUtils/btGImpactConvexDecompositionShape.cpp
        collision/gimpact/ConvexDecomposition/bestfit.cpp
        collision/gimpact/ConvexDecomposition/bestfitobb.cpp
        collision/gimpact/ConvexDecomposition/cd_hull.cpp
        collision/gimpact/ConvexDecomposition/concavity.cpp
        collision/gimpact/ConvexDecomposition/ConvexBuilder.cpp
        collision/gimpact/ConvexDecomposition/ConvexDecomposition.cpp
        collision/gimpact/ConvexDecomposition/fitsphere.cpp
        collision/gimpact/ConvexDecomposition/float_math.cpp
        collision/gimpact/ConvexDecomposition/meshvolume.cpp
        collision/gimpact/ConvexDecomposition/planetri.cpp
        collision/gimpact/ConvexDecomposition/raytri.cpp
        collision/gimpact/ConvexDecomposition/splitplane.cpp
        collision/gimpact/ConvexDecomposition/vlookup.cpp
        )
    source_group(collision\\gimpact FILES  ${ChronoEngine_collision_gimpact_SOURCES})

    set(ChronoEngine_collision_convexdecompJR_SOURCES
        collision/convexdecomposition/JR/NvConcavityVolume.cpp
        collision/convexdecomposition/JR/NvConvexDecomposition.cpp
        collision/convexdecomposition/JR/NvFloatMath.cpp
        collision/convexdecomposition/JR/NvMeshIslandGeneration.cpp
        collision/convexdecomposition/JR/NvRayCast.cpp
        collision/convexdecomposition/JR/NvRemoveTjunctions.cpp
        collision/convexdecomposition/JR/NvSplitMesh.cpp
        collision/convexdecomposition/JR/NvStanHull.cpp
        )
    set(ChronoEngine_collision_convexdecompJR_HEADERS
        collision/convexdecomposition/JR/NvConcavityVolume.h
        collision/convexdecomposition/JR/NvConvexDecomposition.h
        collision/convexdecomposition/JR/NvFloatMath.h
        collision/convexdecomposition/JR/NvHashMap.h
        collision/convexdecomposition/JR/NvMeshIslandGeneration.h
        collision/convexdecomposition/JR/NvRayCast.h
        collision/convexdecomposition/JR/NvRemoveTjunctions.h
        collision/convexdecomposition/JR/NvSimpleTypes.h
        collision/convexdecomposition/JR/NvSplitMesh.h
        collision/convexdecomposition/JR/NvStanHull.h
        collision/convexdecomposition/JR/NvUserMemAlloc.h
        )
    source_group(collision\\convexdecomp\\JR FILES
        ${ChronoEngine_collision_convexdecompJR_SOURCES}
        ${ChronoEngine_collision_convexdecompJR_HEADERS}
        )


    set(ChronoEngine_collision_convexdecompHACD_SOURCES
        collision/convexdecomposition/HACD/hacdRaycastMesh.cpp
        collision/convexdecomposition/HACD/hacdMicroAllocator.cpp
        collision/convexdecomposition/HACD/hacdGraph.cpp
        collision/convexdecomposition/HACD/hacdMeshDecimator.cpp
        collision/convexdecomposition/HACD/hacdHACD.cpp
        collision/convexdecomposition/HACD/hacdManifoldMesh.cpp
        collision/convexdecomposition/HACD/hacdICHull.cpp
        )
    source_group(collision\\convexdecomp\\HACD FILES  ${ChronoEngine_collision_convexdecompHACD_SOURCES})


    set(ChronoEngine_collision_convexdecompHACDv2_SOURCES
        collision/convexdecomposition/HACDv2/AutoGeometry.cpp
        collision/convexdecomposition/HACDv2/HACD.cpp
        collision/convexdecomposition/HACDv2/ConvexHull.cpp
        collision/convexdecomposition/HACDv2/WuQuantizer.cpp
        collision/convexdecomposition/HACDv2/dgTypes.cpp
        collision/convexdecomposition/HACDv2/dgConvexHull3d.cpp
        collision/convexdecomposition/HACDv2/dgTree.cpp
        collision/convexdecomposition/HACDv2/dgGoogol.cpp
        collision/convexdecomposition/HACDv2/dgSphere.cpp
        collision/convexdecomposition/HACDv2/dgSmallDeterminant.cpp
        collision/convexdecomposition/HACDv2/dgQuaternion.cpp
        collision/convexdecomposition/HACDv2/dgMatrix.cpp
        collision/convexdecomposition/HACDv2/dgPolyhedra.cpp
        collision/convexdecomposition/HACDv2/dgMeshEffect.cpp
        collision/convexdecomposition/HACDv2/MergeHulls.cpp
        collision/convexdecomposition/HACDv2/wavefront.cpp
        )
    source_group(collision\\convexdecomp\\HACDv2 FILES  ${ChronoEngine_collision_convexdecompHACDv2_SOURCES})


    # OK, now chain all the source groups for building the library,
    # creating a very long list of source files:

    set(ChronoEngine_FILES
        ${ChronoEngine_core_SOURCES}
        ${ChronoEngine_core_HEADERS}
		${ChronoEngine_serialization_SOURCES}
        ${ChronoEngine_serialization_HEADERS}
        ${ChronoEngine_physics_SOURCES}
        ${ChronoEngine_physics_HEADERS}
        ${ChronoEngine_lcp_SOURCES}
        ${ChronoEngine_lcp_HEADERS}
        ${ChronoEngine_collision_SOURCES}
        ${ChronoEngine_collision_HEADERS}
        ${ChronoEngine_geometry_SOURCES}
        ${ChronoEngine_geometry_HEADERS}
        ${ChronoEngine_assets_SOURCES}
        ${ChronoEngine_assets_HEADERS}
        ${ChronoEngine_collision_edgetempest_SOURCES}
        ${ChronoEngine_collision_edgetempest_HEADERS}
        ${ChronoEngine_collision_convexdecompJR_SOURCES}
        ${ChronoEngine_collision_convexdecompJR_HEADERS}
        ${ChronoEngine_collision_convexdecompHACD_SOURCES}
        ${ChronoEngine_collision_convexdecompHACDv2_SOURCES}
        ${ChronoEngine_pneumatica_SOURCES}
        ${ChronoEngine_pneumatica_HEADERS}
        ${ChronoEngine_particlefactory_SOURCES}
        ${ChronoEngine_particlefactory_HEADERS}
        ${ChronoEngine_timestepper_SOURCES}
        ${ChronoEngine_timestepper_HEADERS}
        ${ChronoEngine_motion_functions_SOURCES}
        ${ChronoEngine_motion_functions_HEADERS}
        ${ChronoEngine_parallel_SOURCES}
        ${ChronoEngine_parallel_HEADERS}
        ${ChronoEngine_collision_bullet_SOURCES}
        ${ChronoEngine_collision_bullet_HEADERS}
        ${ChronoEngine_collision_gimpact_SOURCES}
        ${ChronoEngine_collision_gimpact_HEADERS}
        )


    # The ChronoEngine library is added to the project,
    # and some custom properties of this target are set.
    set(CMAKE_LIBRARY_OUTPUT_DIRECTORY ${CH_LIBDIR})


    add_library(ChronoEngine SHARED ${ChronoEngine_FILES})

    if(XCODE_VERSION)
        set_target_properties( ChronoEngine PROPERTIES XCODE_ATTRIBUTE_ENABLE_OPENMP_SUPPORT YES )
    endif()

    set_target_properties(ChronoEngine PROPERTIES
        COMPILE_FLAGS "${CH_BUILDFLAGS}"
        LINK_FLAGS "${CH_LINKERFLAG_SHARED}"
        COMPILE_DEFINITIONS "CH_API_COMPILE")


    #ADD_CUSTOM_COMMAND(
    #    TARGET ChronoEngine
    #    POST_BUILD
    #    COMMAND ${CMAKE_COMMAND} -E copy_directory ${CH_CHRONODIR}/bin/data/ ${PROJECT_BINARY_DIR}/data
    #    COMMAND ${CMAKE_COMMAND} -E remove_directory ${PROJECT_BINARY_DIR}/data/.svn
    #)


#------------------------------------------------------------


if(${CMAKE_SYSTEM_NAME} MATCHES "Linux")
    execute_process(COMMAND "date" "+%Y_%m_%d" OUTPUT_VARIABLE DATE)
elseif(${CMAKE_SYSTEM_NAME} MATCHES "Darwin")
    execute_process(COMMAND "date" "+%Y_%m_%d" OUTPUT_VARIABLE DATE)
endif()

string(REGEX REPLACE "(\r?\n)+$" "" DATE "${DATE}")

#set(CPACK_CMAKE_GENERATOR "Unix Makefiles")
set(CPACK_GENERATOR "ZIP")
#set(CPACK_INSTALL_CMAKE_PROJECTS "${PROJECT_BINARY_DIR};ChronoEngine;ALL;/")
#set(CPACK_NSIS_DISPLAY_NAME "ChronoEngine")
#set(CPACK_PACKAGE_DESCRIPTION_FILE "/home/andy/vtk/CMake/Copyright.txt")
set(CPACK_PACKAGE_DESCRIPTION_SUMMARY "ChronoEngine is a multibody-dynamics package")
#set(CPACK_PACKAGE_EXECUTABLES "ccmake;CMake")
set(CPACK_PACKAGE_FILE_NAME "ChronoEngine-${CPACK_SYSTEM_NAME}-${CPACK_BUILD_TYPE}-${DATE}")
set(CPACK_PACKAGE_INSTALL_DIRECTORY "ChronoEngine")
set(CPACK_PACKAGE_INSTALL_REGISTRY_KEY "ChronoEngine")
set(CPACK_PACKAGE_NAME "ChronoEngine")
set(CPACK_PACKAGE_VENDOR "UWSBEL")
set(CPACK_RESOURCE_FILE_LICENSE "${CMAKE_SOURCE_DIR}/../LICENSE")
set(CPACK_RESOURCE_FILE_README "${CMAKE_SOURCE_DIR}/../README.md")
#set(CPACK_RESOURCE_FILE_WELCOME "/home/andy/vtk/CMake/Templates/CPack.GenericWelcome.txt")
set(CPACK_SOURCE_GENERATOR "TGZ")
#set(CPACK_SOURCE_PACKAGE_FILE_NAME "ChronoEngine")
set(CPACK_SOURCE_STRIP_FILES "")
#set(CPACK_STRIP_FILES "bin/ccmake;bin/cmake;bin/cpack;bin/ctest")
#set(CPACK_TOPLEVEL_TAG "Linux-x64")

install(TARGETS ChronoEngine
    RUNTIME DESTINATION bin
    LIBRARY DESTINATION lib
    ARCHIVE DESTINATION lib
    )


install(DIRECTORY ${CMAKE_SOURCE_DIR}/demos/data/ DESTINATION data PATTERN .svn EXCLUDE)

# Catchall, installs all header files, excluding optional units
install(DIRECTORY ${CMAKE_SOURCE_DIR}/
    DESTINATION include/chrono
    FILES_MATCHING PATTERN "*.h"
    PATTERN "unit_*" EXCLUDE
    )
install(FILES "${CMAKE_CURRENT_BINARY_DIR}/core/ChVersion.h" DESTINATION include/chrono/core)

#------------------------------------------------------------
# Propagates the CMake build to other directories
<<<<<<< HEAD
#
add_subdirectory(unit_MKL)
=======
#------------------------------------------------------------

# Add directories to build various optional modules.  Each module is supposed
# to provide an option for enabling that particular module.

>>>>>>> 7f4d3247
add_subdirectory(unit_MATLAB)
add_subdirectory(unit_CASCADE)
add_subdirectory(unit_IRRLICHT)
add_subdirectory(unit_POSTPROCESS)
add_subdirectory(unit_COSIMULATION)
add_subdirectory(unit_FEA)
add_subdirectory(unit_PYTHON)
add_subdirectory(unit_PARALLEL)

# Add directories for demo programs and unit test programs.

if(BUILD_DEMOS)
  add_subdirectory(demos)
endif()

if(BUILD_TESTING)
  add_subdirectory(unit_TESTING)
endif()

include(CPack)<|MERGE_RESOLUTION|>--- conflicted
+++ resolved
@@ -88,14 +88,11 @@
 #-----------------------------------------------------------------------------
 # Optionally enable building the demo programs
 
-<<<<<<< HEAD
-=======
 include(CMakeDependentOption)
 option(BUILD_DEMOS "Build demo programs" ON)
 
 
 #-----------------------------------------------------------------------------
->>>>>>> 7f4d3247
 # Also, some variables that were used in previous makefile system (some
 # of them could be set automatically because CMake should recognize automatically
 # the compiler, generator, platform, etc....
@@ -325,7 +322,7 @@
         core/ChDistribution.h
         core/ChQuadrature.h
 		core/ChTemplateExpressions.h
-		)
+		
 
     list(APPEND ChronoEngine_core_SOURCES "${CMAKE_CURRENT_BINARY_DIR}/core/ChVersion.h")
 
@@ -1240,16 +1237,12 @@
 
 #------------------------------------------------------------
 # Propagates the CMake build to other directories
-<<<<<<< HEAD
-#
-add_subdirectory(unit_MKL)
-=======
 #------------------------------------------------------------
 
 # Add directories to build various optional modules.  Each module is supposed
 # to provide an option for enabling that particular module.
 
->>>>>>> 7f4d3247
+add_subdirectory(unit_MKL)
 add_subdirectory(unit_MATLAB)
 add_subdirectory(unit_CASCADE)
 add_subdirectory(unit_IRRLICHT)
