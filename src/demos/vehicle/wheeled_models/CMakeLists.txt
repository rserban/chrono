--- conflicted
+++ resolved
@@ -12,14 +12,7 @@
 
 set(DEMOS
     demo_VEH_HMMWV_Rollover
-<<<<<<< HEAD
-    demo_VEH_HMMWV9
-    demo_VEH_UAZBUS
-    demo_VEH_U401
-    demo_VEH_WVP
-=======
     demo_VEH_Gator_Incline
->>>>>>> c5a562c4
     demo_VEH_WheeledGeneric
     demo_VEH_WheeledGenericSet
     demo_VEH_Wheeled
