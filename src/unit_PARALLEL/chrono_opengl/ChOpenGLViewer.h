--- conflicted
+++ resolved
@@ -40,7 +40,6 @@
 
 class CH_OPENGL_API ChOpenGLViewer : public ChOpenGLBase {
  public:
-<<<<<<< HEAD
   ChOpenGLViewer(ChSystem* system);
   ~ChOpenGLViewer();
   void TakeDown();
@@ -59,6 +58,8 @@
 
   glm::ivec2 window_size;
   glm::ivec2 window_position;
+  glm::ivec2 window_physical_size;
+  double     dpi;
   float window_aspect;
   int interval;
 
@@ -108,83 +109,6 @@
   std::vector<glm::vec4> text_data;
   std::map<std::string, ChOpenGLMesh> obj_files;
   std::map<std::string, std::vector<glm::mat4> > model_obj;
-=======
-
-   ChOpenGLViewer(
-         ChSystem * system);
-   ~ChOpenGLViewer();
-   void TakeDown();
-   bool Initialize();
-   bool Update(double time_step);
-   void Render();
-   void DrawObject(
-         ChBody * abody);
-   void GenerateFontIndex();
-   void RenderText(
-         const std::string &str,
-         float x,
-         float y,
-         float sx,
-         float sy);
-   void DisplayHUD();
-   void RenderContacts();
-
-   void HandleInput(
-         unsigned char key,
-         int x,
-         int y);
-
-   glm::ivec2 window_size;
-   glm::ivec2 window_position;
-   glm::ivec2 window_physical_size;
-   double     dpi;
-   float window_aspect;
-   int interval;
-
-   ChOpenGLCamera render_camera;
-   ChSystem * physics_system;
-
-   ChOpenGLShader main_shader;
-   ChOpenGLShader cloud_shader;
-   ChOpenGLShader font_shader;
-
-   std::map<char, int> char_index;
-
-   ChOpenGLOBJ sphere;
-   ChOpenGLOBJ box;
-   ChOpenGLOBJ cylinder;
-   ChOpenGLOBJ cone;
-
-   ChOpenGLCloud cloud, contacts;
-   std::vector<glm::vec3> cloud_data;
-   std::vector<glm::vec3> contact_data;
-   int simulation_frame;  // The current frame number
-   float simulation_h;  // The simulation step size
-   float simulation_time;  // The current simulation time
-   bool pause_sim;
-   bool pause_vis;
-   bool single_step;
-   bool view_contacts, view_help;
-   bool use_vsync;
-   RenderMode render_mode;
-
-   glm::mat4 model, view, projection, modelview;
-
-   GLuint vbo, vao;
-   GLuint text_texture_handle, text_color_handle;
-   GLuint texture, sampler;
-   ChTimer<double> render_timer, text_timer, geometry_timer;
-   float old_time, current_time;
-   float time_geometry, time_text, time_total, fps;
-
-   std::vector<glm::mat4> model_box;
-   std::vector<glm::mat4> model_sphere;
-   std::vector<glm::mat4> model_cylinder;
-   std::vector<glm::mat4> model_cone;
-   std::vector<glm::vec4> text_data;
-   std::map<std::string,ChOpenGLOBJ> obj_files;
-   std::map<std::string,std::vector<glm::mat4> > model_obj;
->>>>>>> d4afbc60
 };
 }
 }
