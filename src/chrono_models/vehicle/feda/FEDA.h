--- conflicted
+++ resolved
@@ -1,285 +1,140 @@
-<<<<<<< HEAD
-// =============================================================================
-// PROJECT CHRONO - http://projectchrono.org
-//
-// Copyright (c) 2014 projectchrono.org
-// All right reserved.
-//
-// Use of this source code is governed by a BSD-style license that can be found
-// in the LICENSE file at the top level of the distribution and at
-// http://projectchrono.org/license-chrono.txt.
-//
-// =============================================================================
-// Authors: Radu Serban, Asher Elmquist, Rainer Gericke
-// =============================================================================
-//
-// Wrapper classes for modeling an entire Sedan vehicle assembly
-// (including the vehicle itself, the powertrain, and the tires).
-//
-// =============================================================================
-
-#ifndef FEDA_H
-#define FEDA_H
-
-#include <array>
-#include <string>
-
-#include "chrono_vehicle/wheeled_vehicle/tire/ChPacejkaTire.h"
-
-#include "chrono_models/ChApiModels.h"
-#include "chrono_models/vehicle/feda/FEDA_Vehicle.h"
-#include "chrono_models/vehicle/feda/FEDA_Powertrain.h"
-#include "chrono_models/vehicle/feda/FEDA_SimpleMapPowertrain.h"
-#include "chrono_models/vehicle/feda/FEDA_RigidTire.h"
-#include "chrono_models/vehicle/feda/FEDA_Pac02Tire.h"
-
-namespace chrono {
-namespace vehicle {
-namespace feda {
-
-/// @addtogroup vehicle_models_feda
-/// @{
-
-/// Definition of the FED-alpha assembly.
-/// This class encapsulates a concrete wheeled vehicle model with parameters corresponding to
-/// a FED-alpha, the powertrain model, and the 4 tires. It provides wrappers to access the different
-/// systems and subsystems, functions for specifying the driveline, powertrain, and tire types,
-/// as well as functions for controlling the visualization mode of each component.
-class CH_MODELS_API FEDA {
-  public:
-    enum class DamperMode { FSD, PASSIVE_LOW, PASSIVE_HIGH };
-    FEDA();
-    FEDA(ChSystem* system);
-
-    ~FEDA();
-
-    void SetContactMethod(ChContactMethod val) { m_contactMethod = val; }
-
-    void SetChassisFixed(bool val) { m_fixed = val; }
-    void SetChassisCollisionType(CollisionType val) { m_chassisCollisionType = val; }
-
-    void SetBrakeType(BrakeType brake_type) { m_brake_type = brake_type; }
-    void SetPowertrainType(PowertrainModelType val) { m_powertrain_type = val; }
-
-    void SetTireType(TireModelType val) { m_tireType = val; }
-    void SetTireCollisionType(ChTire::CollisionType collType) { m_tire_collision_type = collType; }
-    void SetTirePressureLevel(unsigned int pressure_level = 2) { m_tire_pressure_level = pressure_level; }
-
-    void SetInitPosition(const ChCoordsys<>& pos) { m_initPos = pos; }
-    void SetInitFwdVel(double fwdVel) { m_initFwdVel = fwdVel; }
-    void SetInitWheelAngVel(const std::vector<double>& omega) { m_initOmega = omega; }
-
-    void SetTireStepSize(double step_size) { m_tire_step_size = step_size; }
-
-    void SetRideHeight_Low() { m_ride_height_config = 0; }
-    void SetRideHeight_OnRoad() { m_ride_height_config = 1; }
-    void SetRideHeight_ObstacleCrossing() { m_ride_height_config = 2; }
-
-    void SetDamperMode(DamperMode theDamperMode = DamperMode::FSD);
-
-    ChSystem* GetSystem() const { return m_vehicle->GetSystem(); }
-    ChWheeledVehicle& GetVehicle() const { return *m_vehicle; }
-    std::shared_ptr<ChChassis> GetChassis() const { return m_vehicle->GetChassis(); }
-    std::shared_ptr<ChBodyAuxRef> GetChassisBody() const { return m_vehicle->GetChassisBody(); }
-    std::shared_ptr<ChPowertrain> GetPowertrain() const { return m_vehicle->GetPowertrain(); }
-
-    void Initialize();
-
-    void LockAxleDifferential(int axle, bool lock) { m_vehicle->LockAxleDifferential(axle, lock); }
-
-    void SetAerodynamicDrag(double Cd, double area, double air_density);
-
-    void SetChassisVisualizationType(VisualizationType vis) { m_vehicle->SetChassisVisualizationType(vis); }
-    void SetSuspensionVisualizationType(VisualizationType vis) { m_vehicle->SetSuspensionVisualizationType(vis); }
-    void SetSteeringVisualizationType(VisualizationType vis) { m_vehicle->SetSteeringVisualizationType(vis); }
-    void SetWheelVisualizationType(VisualizationType vis) { m_vehicle->SetWheelVisualizationType(vis); }
-    void SetTireVisualizationType(VisualizationType vis) { m_vehicle->SetTireVisualizationType(vis); }
-
-    void Synchronize(double time, const DriverInputs& driver_inputs, const ChTerrain& terrain);
-    void Advance(double step);
-
-    void LogHardpointLocations() { m_vehicle->LogHardpointLocations(); }
-    void DebugLog(int what) { m_vehicle->DebugLog(what); }
-
-  protected:
-    ChContactMethod m_contactMethod;
-    CollisionType m_chassisCollisionType;
-    bool m_fixed;
-
-    TireModelType m_tireType;
-    BrakeType m_brake_type;
-    PowertrainModelType m_powertrain_type;
-
-    double m_tire_step_size;
-
-    ChCoordsys<> m_initPos;
-    double m_initFwdVel;
-    std::vector<double> m_initOmega;
-
-    bool m_apply_drag;
-    double m_Cd;
-    double m_area;
-    double m_air_density;
-
-    ChSystem* m_system;
-    FEDA_Vehicle* m_vehicle;
-
-    double m_tire_mass;
-
-    unsigned int m_tire_pressure_level;
-
-    int m_ride_height_config;
-    int m_damper_mode;
-
-    ChTire::CollisionType m_tire_collision_type;
-};
-
-/// @} vehicle_models_feda
-
-}  // namespace feda
-}  // end namespace vehicle
-}  // end namespace chrono
-
-#endif
-=======
-// =============================================================================
-// PROJECT CHRONO - http://projectchrono.org
-//
-// Copyright (c) 2014 projectchrono.org
-// All right reserved.
-//
-// Use of this source code is governed by a BSD-style license that can be found
-// in the LICENSE file at the top level of the distribution and at
-// http://projectchrono.org/license-chrono.txt.
-//
-// =============================================================================
-// Authors: Radu Serban, Asher Elmquist, Rainer Gericke
-// =============================================================================
-//
-// Wrapper classes for modeling an entire Sedan vehicle assembly
-// (including the vehicle itself, the powertrain, and the tires).
-//
-// =============================================================================
-
-#ifndef FEDA_H
-#define FEDA_H
-
-#include <array>
-#include <string>
-
-#include "chrono_models/ChApiModels.h"
-#include "chrono_models/vehicle/feda/FEDA_Vehicle.h"
-#include "chrono_models/vehicle/feda/FEDA_Powertrain.h"
-#include "chrono_models/vehicle/feda/FEDA_SimpleMapPowertrain.h"
-#include "chrono_models/vehicle/feda/FEDA_RigidTire.h"
-#include "chrono_models/vehicle/feda/FEDA_Pac02Tire.h"
-
-namespace chrono {
-namespace vehicle {
-namespace feda {
-
-/// @addtogroup vehicle_models_feda
-/// @{
-
-/// Definition of the FED-alpha assembly.
-/// This class encapsulates a concrete wheeled vehicle model with parameters corresponding to
-/// a FED-alpha, the powertrain model, and the 4 tires. It provides wrappers to access the different
-/// systems and subsystems, functions for specifying the driveline, powertrain, and tire types,
-/// as well as functions for controlling the visualization mode of each component.
-class CH_MODELS_API FEDA {
-  public:
-    enum class DamperMode { FSD, PASSIVE_LOW, PASSIVE_HIGH };
-    FEDA();
-    FEDA(ChSystem* system);
-
-    ~FEDA();
-
-    void SetContactMethod(ChContactMethod val) { m_contactMethod = val; }
-
-    void SetChassisFixed(bool val) { m_fixed = val; }
-    void SetChassisCollisionType(CollisionType val) { m_chassisCollisionType = val; }
-
-    void SetBrakeType(BrakeType brake_type) { m_brake_type = brake_type; }
-    void SetPowertrainType(PowertrainModelType val) { m_powertrain_type = val; }
-
-    void SetTireType(TireModelType val) { m_tireType = val; }
-    void SetTireCollisionType(ChTire::CollisionType collType) { m_tire_collision_type = collType; }
-    void SetTirePressureLevel(unsigned int pressure_level = 2) { m_tire_pressure_level = pressure_level; }
-
-    void SetInitPosition(const ChCoordsys<>& pos) { m_initPos = pos; }
-    void SetInitFwdVel(double fwdVel) { m_initFwdVel = fwdVel; }
-    void SetInitWheelAngVel(const std::vector<double>& omega) { m_initOmega = omega; }
-
-    void SetTireStepSize(double step_size) { m_tire_step_size = step_size; }
-
-    void SetRideHeight_Low() { m_ride_height_config = 0; }
-    void SetRideHeight_OnRoad() { m_ride_height_config = 1; }
-    void SetRideHeight_ObstacleCrossing() { m_ride_height_config = 2; }
-
-    void SetDamperMode(DamperMode theDamperMode = DamperMode::FSD);
-
-    ChSystem* GetSystem() const { return m_vehicle->GetSystem(); }
-    ChWheeledVehicle& GetVehicle() const { return *m_vehicle; }
-    std::shared_ptr<ChChassis> GetChassis() const { return m_vehicle->GetChassis(); }
-    std::shared_ptr<ChBodyAuxRef> GetChassisBody() const { return m_vehicle->GetChassisBody(); }
-    std::shared_ptr<ChPowertrain> GetPowertrain() const { return m_vehicle->GetPowertrain(); }
-
-    void Initialize();
-
-    void LockAxleDifferential(int axle, bool lock) { m_vehicle->LockAxleDifferential(axle, lock); }
-
-    void SetAerodynamicDrag(double Cd, double area, double air_density);
-
-    void SetChassisVisualizationType(VisualizationType vis) { m_vehicle->SetChassisVisualizationType(vis); }
-    void SetSuspensionVisualizationType(VisualizationType vis) { m_vehicle->SetSuspensionVisualizationType(vis); }
-    void SetSteeringVisualizationType(VisualizationType vis) { m_vehicle->SetSteeringVisualizationType(vis); }
-    void SetWheelVisualizationType(VisualizationType vis) { m_vehicle->SetWheelVisualizationType(vis); }
-    void SetTireVisualizationType(VisualizationType vis) { m_vehicle->SetTireVisualizationType(vis); }
-
-    void Synchronize(double time, const DriverInputs& driver_inputs, const ChTerrain& terrain);
-    void Advance(double step);
-
-    void LogHardpointLocations() { m_vehicle->LogHardpointLocations(); }
-    void DebugLog(int what) { m_vehicle->DebugLog(what); }
-
-  protected:
-    ChContactMethod m_contactMethod;
-    CollisionType m_chassisCollisionType;
-    bool m_fixed;
-
-    TireModelType m_tireType;
-    BrakeType m_brake_type;
-    PowertrainModelType m_powertrain_type;
-
-    double m_tire_step_size;
-
-    ChCoordsys<> m_initPos;
-    double m_initFwdVel;
-    std::vector<double> m_initOmega;
-
-    bool m_apply_drag;
-    double m_Cd;
-    double m_area;
-    double m_air_density;
-
-    ChSystem* m_system;
-    FEDA_Vehicle* m_vehicle;
-
-    double m_tire_mass;
-
-    unsigned int m_tire_pressure_level;
-
-    int m_ride_height_config;
-    int m_damper_mode;
-
-    ChTire::CollisionType m_tire_collision_type;
-};
-
-/// @} vehicle_models_feda
-
-}  // namespace feda
-}  // end namespace vehicle
-}  // end namespace chrono
-
-#endif
->>>>>>> 60e2413c
+// =============================================================================
+// PROJECT CHRONO - http://projectchrono.org
+//
+// Copyright (c) 2014 projectchrono.org
+// All right reserved.
+//
+// Use of this source code is governed by a BSD-style license that can be found
+// in the LICENSE file at the top level of the distribution and at
+// http://projectchrono.org/license-chrono.txt.
+//
+// =============================================================================
+// Authors: Radu Serban, Asher Elmquist, Rainer Gericke
+// =============================================================================
+//
+// Wrapper classes for modeling an entire Sedan vehicle assembly
+// (including the vehicle itself, the powertrain, and the tires).
+//
+// =============================================================================
+
+#ifndef FEDA_H
+#define FEDA_H
+
+#include <array>
+#include <string>
+
+#include "chrono_models/ChApiModels.h"
+#include "chrono_models/vehicle/feda/FEDA_Vehicle.h"
+#include "chrono_models/vehicle/feda/FEDA_Powertrain.h"
+#include "chrono_models/vehicle/feda/FEDA_SimpleMapPowertrain.h"
+#include "chrono_models/vehicle/feda/FEDA_RigidTire.h"
+#include "chrono_models/vehicle/feda/FEDA_Pac02Tire.h"
+
+namespace chrono {
+namespace vehicle {
+namespace feda {
+
+/// @addtogroup vehicle_models_feda
+/// @{
+
+/// Definition of the FED-alpha assembly.
+/// This class encapsulates a concrete wheeled vehicle model with parameters corresponding to
+/// a FED-alpha, the powertrain model, and the 4 tires. It provides wrappers to access the different
+/// systems and subsystems, functions for specifying the driveline, powertrain, and tire types,
+/// as well as functions for controlling the visualization mode of each component.
+class CH_MODELS_API FEDA {
+  public:
+    enum class DamperMode { FSD, PASSIVE_LOW, PASSIVE_HIGH };
+    FEDA();
+    FEDA(ChSystem* system);
+
+    ~FEDA();
+
+    void SetContactMethod(ChContactMethod val) { m_contactMethod = val; }
+
+    void SetChassisFixed(bool val) { m_fixed = val; }
+    void SetChassisCollisionType(CollisionType val) { m_chassisCollisionType = val; }
+
+    void SetBrakeType(BrakeType brake_type) { m_brake_type = brake_type; }
+    void SetPowertrainType(PowertrainModelType val) { m_powertrain_type = val; }
+
+    void SetTireType(TireModelType val) { m_tireType = val; }
+    void SetTireCollisionType(ChTire::CollisionType collType) { m_tire_collision_type = collType; }
+    void SetTirePressureLevel(unsigned int pressure_level = 2) { m_tire_pressure_level = pressure_level; }
+
+    void SetInitPosition(const ChCoordsys<>& pos) { m_initPos = pos; }
+    void SetInitFwdVel(double fwdVel) { m_initFwdVel = fwdVel; }
+    void SetInitWheelAngVel(const std::vector<double>& omega) { m_initOmega = omega; }
+
+    void SetTireStepSize(double step_size) { m_tire_step_size = step_size; }
+
+    void SetRideHeight_Low() { m_ride_height_config = 0; }
+    void SetRideHeight_OnRoad() { m_ride_height_config = 1; }
+    void SetRideHeight_ObstacleCrossing() { m_ride_height_config = 2; }
+
+    void SetDamperMode(DamperMode theDamperMode = DamperMode::FSD);
+
+    ChSystem* GetSystem() const { return m_vehicle->GetSystem(); }
+    ChWheeledVehicle& GetVehicle() const { return *m_vehicle; }
+    std::shared_ptr<ChChassis> GetChassis() const { return m_vehicle->GetChassis(); }
+    std::shared_ptr<ChBodyAuxRef> GetChassisBody() const { return m_vehicle->GetChassisBody(); }
+    std::shared_ptr<ChPowertrain> GetPowertrain() const { return m_vehicle->GetPowertrain(); }
+
+    void Initialize();
+
+    void LockAxleDifferential(int axle, bool lock) { m_vehicle->LockAxleDifferential(axle, lock); }
+
+    void SetAerodynamicDrag(double Cd, double area, double air_density);
+
+    void SetChassisVisualizationType(VisualizationType vis) { m_vehicle->SetChassisVisualizationType(vis); }
+    void SetSuspensionVisualizationType(VisualizationType vis) { m_vehicle->SetSuspensionVisualizationType(vis); }
+    void SetSteeringVisualizationType(VisualizationType vis) { m_vehicle->SetSteeringVisualizationType(vis); }
+    void SetWheelVisualizationType(VisualizationType vis) { m_vehicle->SetWheelVisualizationType(vis); }
+    void SetTireVisualizationType(VisualizationType vis) { m_vehicle->SetTireVisualizationType(vis); }
+
+    void Synchronize(double time, const DriverInputs& driver_inputs, const ChTerrain& terrain);
+    void Advance(double step);
+
+    void LogHardpointLocations() { m_vehicle->LogHardpointLocations(); }
+    void DebugLog(int what) { m_vehicle->DebugLog(what); }
+
+  protected:
+    ChContactMethod m_contactMethod;
+    CollisionType m_chassisCollisionType;
+    bool m_fixed;
+
+    TireModelType m_tireType;
+    BrakeType m_brake_type;
+    PowertrainModelType m_powertrain_type;
+
+    double m_tire_step_size;
+
+    ChCoordsys<> m_initPos;
+    double m_initFwdVel;
+    std::vector<double> m_initOmega;
+
+    bool m_apply_drag;
+    double m_Cd;
+    double m_area;
+    double m_air_density;
+
+    ChSystem* m_system;
+    FEDA_Vehicle* m_vehicle;
+
+    double m_tire_mass;
+
+    unsigned int m_tire_pressure_level;
+
+    int m_ride_height_config;
+    int m_damper_mode;
+
+    ChTire::CollisionType m_tire_collision_type;
+};
+
+/// @} vehicle_models_feda
+
+}  // namespace feda
+}  // end namespace vehicle
+}  // end namespace chrono
+
+#endif