#=============================================================================
# CMake configuration file for Chrono Vehicle Models
#
# Cannot be used stand-alone (it is loaded by parent CMake configuration file)
#=============================================================================

message(STATUS "Models for the VEHICLE module...")

# ----------------------------------------------------------------------------
# List the files in the Chrono_vehicle_models library
# ----------------------------------------------------------------------------

set(CVM_COMMON_FILES
    ../ChApiModels.h
    ChVehicleModelDefs.h
)
source_group("" FILES ${CVM_COMMON_FILES})

set(CVM_HMMWV_FILES
    hmmwv/HMMWV.cpp
    hmmwv/HMMWV.h
    hmmwv/HMMWV_BrakeSimple.cpp
    hmmwv/HMMWV_BrakeSimple.h
    hmmwv/HMMWV_BrakeShafts.cpp
    hmmwv/HMMWV_BrakeShafts.h
    hmmwv/HMMWV_Chassis.h
    hmmwv/HMMWV_Chassis.cpp
    hmmwv/HMMWV_DoubleWishbone.cpp
    hmmwv/HMMWV_DoubleWishbone.h
    hmmwv/HMMWV_DoubleWishboneReduced.cpp
    hmmwv/HMMWV_DoubleWishboneReduced.h
    hmmwv/HMMWV_Driveline2WD.cpp
    hmmwv/HMMWV_Driveline2WD.h
    hmmwv/HMMWV_Driveline4WD.cpp
    hmmwv/HMMWV_Driveline4WD.h
    hmmwv/HMMWV_RigidTire.cpp
    hmmwv/HMMWV_RigidTire.h
    hmmwv/HMMWV_FialaTire.cpp
    hmmwv/HMMWV_FialaTire.h
    hmmwv/HMMWV_LugreTire.cpp
    hmmwv/HMMWV_LugreTire.h
    hmmwv/HMMWV_PacejkaTire.cpp
    hmmwv/HMMWV_PacejkaTire.h
    hmmwv/HMMWV_Pac89Tire.cpp
    hmmwv/HMMWV_Pac89Tire.h
    hmmwv/HMMWV_Pac02Tire.cpp
    hmmwv/HMMWV_Pac02Tire.h
    hmmwv/HMMWV_TMeasyTire.cpp
    hmmwv/HMMWV_TMeasyTire.h
    hmmwv/HMMWV_ANCFTire.cpp
    hmmwv/HMMWV_ANCFTire.h
    hmmwv/HMMWV_ReissnerTire.cpp
    hmmwv/HMMWV_ReissnerTire.h
    hmmwv/HMMWV_PitmanArm.cpp
    hmmwv/HMMWV_PitmanArm.h
    hmmwv/HMMWV_PitmanArmShafts.cpp
    hmmwv/HMMWV_PitmanArmShafts.h
    hmmwv/HMMWV_Powertrain.cpp
    hmmwv/HMMWV_Powertrain.h
    hmmwv/HMMWV_RackPinion.cpp
    hmmwv/HMMWV_RackPinion.h
    hmmwv/HMMWV_SimpleDriveline.cpp
    hmmwv/HMMWV_SimpleDriveline.h
    hmmwv/HMMWV_SimplePowertrain.cpp
    hmmwv/HMMWV_SimplePowertrain.h
    hmmwv/HMMWV_SimpleCVTPowertrain.cpp
    hmmwv/HMMWV_SimpleCVTPowertrain.h
    hmmwv/HMMWV_SimpleMapPowertrain.cpp
    hmmwv/HMMWV_SimpleMapPowertrain.h
    hmmwv/HMMWV_Vehicle.h
    hmmwv/HMMWV_VehicleFull.cpp
    hmmwv/HMMWV_VehicleFull.h
    hmmwv/HMMWV_VehicleReduced.cpp
    hmmwv/HMMWV_VehicleReduced.h
    hmmwv/HMMWV_Wheel.cpp
    hmmwv/HMMWV_Wheel.h
)
source_group("hmmwv" FILES ${CVM_HMMWV_FILES})

set(CVM_FEDA_FILES
    feda/FEDA_AntirollBarRSD.h
    feda/FEDA_AntirollBarRSD.cpp
    feda/FEDA_BrakeSimple.cpp
    feda/FEDA_BrakeSimple.h
<<<<<<< HEAD
=======
    feda/FEDA_BrakeShafts.cpp
    feda/FEDA_BrakeShafts.h
>>>>>>> 624b1e76
    feda/FEDA_Chassis.cpp
    feda/FEDA_Chassis.h
    feda/FEDA_DoubleWishbone.cpp
    feda/FEDA_DoubleWishbone.h
    feda/FEDA_Driveline4WD.cpp
    feda/FEDA_Driveline4WD.h
    feda/FEDA_Pac02Tire.cpp
    feda/FEDA_Pac02Tire.h
    feda/FEDA_PitmanArm.cpp
    feda/FEDA_PitmanArm.h
    feda/FEDA_RigidTire.cpp
    feda/FEDA_RigidTire.h
    feda/FEDA_SimpleMapPowertrain.cpp
    feda/FEDA_SimpleMapPowertrain.h
    feda/FEDA_Powertrain.cpp
    feda/FEDA_Powertrain.h
    feda/FEDA_Vehicle.cpp
    feda/FEDA_Vehicle.h   
    feda/FEDA_Wheel.cpp
    feda/FEDA_Wheel.h   
    feda/FEDA.cpp
    feda/FEDA.h   
)
source_group("feda" FILES ${CVM_FEDA_FILES})

set(CVM_FMTV_FILES
    mtv/FMTV_ChassisFront.cpp
    mtv/FMTV_ChassisFront.h
    mtv/FMTV_ToebarLeafspringAxle.cpp
    mtv/FMTV_ToebarLeafspringAxle.h
    mtv/FMTV_Wheel.cpp
    mtv/FMTV_Wheel.h
    mtv/FMTV_BrakeSimple.cpp
    mtv/FMTV_BrakeSimple.h
    mtv/FMTV_BrakeShafts.cpp
    mtv/FMTV_BrakeShafts.h
    mtv/FMTV_RotaryArm.cpp
    mtv/FMTV_RotaryArm.h
    mtv/FMTV_AntiRollBar.cpp
    mtv/FMTV_AntiRollBar.h
    mtv/FMTV_SimpleDriveline.cpp
    mtv/FMTV_SimpleDriveline.h
    mtv/FMTV_Driveline4WD.cpp
    mtv/FMTV_Driveline4WD.h
    mtv/FMTV_SimpleCVTPowertrain.cpp
    mtv/FMTV_SimpleCVTPowertrain.h
    mtv/FMTV_SimpleMapPowertrain.cpp
    mtv/FMTV_SimpleMapPowertrain.h
    mtv/FMTV_SimplePowertrain.cpp
    mtv/FMTV_SimplePowertrain.h
    mtv/FMTV_Powertrain.cpp
    mtv/FMTV_Powertrain.h
    mtv/FMTV_TMeasyTire.cpp
    mtv/FMTV_TMeasyTire.h
    mtv/FMTV_RigidTire.cpp
    mtv/FMTV_RigidTire.h

    mtv/LMTV.cpp
    mtv/LMTV.h
    mtv/LMTV_Vehicle.cpp
    mtv/LMTV_Vehicle.h
    mtv/LMTV_ChassisRear.cpp
    mtv/LMTV_ChassisRear.h
    mtv/LMTV_LeafspringAxle.cpp
    mtv/LMTV_LeafspringAxle.h

    mtv/MTV.cpp
    mtv/MTV.h
    mtv/MTV_Vehicle.cpp
    mtv/MTV_Vehicle.h
    mtv/MTV_ChassisRear.cpp
    mtv/MTV_ChassisRear.h
    mtv/MTV_Balancer.cpp
    mtv/MTV_Balancer.h
    mtv/MTV_LeafspringAxle1.cpp
    mtv/MTV_LeafspringAxle1.h
    mtv/MTV_LeafspringAxle2.cpp
    mtv/MTV_LeafspringAxle2.h
)
source_group("mtv" FILES ${CVM_FMTV_FILES})

set(CVM_UAZ_FILES
    uaz/UAZBUS.cpp
    uaz/UAZBUS.h
    uaz/UAZBUS_SAE.cpp
    uaz/UAZBUS_SAE.h
    uaz/UAZBUS_BrakeSimple.cpp
    uaz/UAZBUS_BrakeSimple.h
    uaz/UAZBUS_BrakeShafts.cpp
    uaz/UAZBUS_BrakeShafts.h
    uaz/UAZBUS_Chassis.cpp
    uaz/UAZBUS_Chassis.h
    uaz/UAZBUS_Driveline2WD.cpp
    uaz/UAZBUS_Driveline2WD.h
    uaz/UAZBUS_Driveline4WD.cpp
    uaz/UAZBUS_Driveline4WD.h
    uaz/UAZBUS_LeafspringAxle.cpp
    uaz/UAZBUS_LeafspringAxle.h
    uaz/UAZBUS_SAELeafspringAxle.cpp
    uaz/UAZBUS_SAELeafspringAxle.h
    uaz/UAZBUS_RigidTire.cpp
    uaz/UAZBUS_RigidTire.h
    uaz/UAZBUS_RotaryArm.cpp
    uaz/UAZBUS_RotaryArm.h
    uaz/UAZBUS_SimpleMapPowertrain.cpp
    uaz/UAZBUS_SimpleMapPowertrain.h
    uaz/UAZBUS_TMeasyTire.cpp
    uaz/UAZBUS_TMeasyTire.h
    uaz/UAZBUS_Pac02Tire.cpp
    uaz/UAZBUS_Pac02Tire.h
    uaz/UAZBUS_SAEToeBarLeafspringAxle.cpp
    uaz/UAZBUS_SAEToeBarLeafspringAxle.h
    uaz/UAZBUS_ToeBarLeafspringAxle.cpp
    uaz/UAZBUS_ToeBarLeafspringAxle.h
    uaz/UAZBUS_Vehicle.cpp
    uaz/UAZBUS_Vehicle.h
    uaz/UAZBUS_SAEVehicle.cpp
    uaz/UAZBUS_SAEVehicle.h
    uaz/UAZBUS_Wheel.cpp
    uaz/UAZBUS_Wheel.h
)
source_group("uaz" FILES ${CVM_UAZ_FILES})

set(CVM_MAN_FILES
    man/MAN_5t_BellcrankSolid3LinkAxle.cpp
    man/MAN_5t_BellcrankSolid3LinkAxle.h
    man/MAN_5t_BrakeSimple.cpp
    man/MAN_5t_BrakeSimple.h
    man/MAN_5t_BrakeShafts.cpp
    man/MAN_5t_BrakeShafts.h
    man/MAN_5t_Chassis.cpp
    man/MAN_5t_Chassis.h
    man/MAN_5t_Driveline4WD.cpp
    man/MAN_5t_Driveline4WD.h
    man/MAN_5t_RotaryArm.cpp
    man/MAN_5t_RotaryArm.h
    man/MAN_5t_SimpleDriveline.cpp
    man/MAN_5t_SimpleDriveline.h
    man/MAN_5t_SimpleDrivelineXWD.cpp
    man/MAN_5t_SimpleDrivelineXWD.h
    man/MAN_5t_SimpleCVTPowertrain.cpp
    man/MAN_5t_SimpleCVTPowertrain.h
    man/MAN_5t_SimpleMapPowertrain.cpp
    man/MAN_5t_SimpleMapPowertrain.h
    man/MAN_5t_Solid3LinkAxle.cpp
    man/MAN_5t_Solid3LinkAxle.h
    man/MAN_5t_TMeasyTire.cpp
    man/MAN_5t_TMeasyTire.h
    man/MAN_5t_Wheel.cpp
    man/MAN_5t_Wheel.h
    man/MAN_5t_Vehicle.cpp
    man/MAN_5t_Vehicle.h
    man/MAN_5t.cpp
    man/MAN_5t.h

    man/MAN_7t_Chassis.cpp
    man/MAN_7t_Chassis.h
    man/MAN_7t_SimpleCVTPowertrain.cpp
    man/MAN_7t_SimpleCVTPowertrain.h
    man/MAN_7t_SimpleMapPowertrain.cpp
    man/MAN_7t_SimpleMapPowertrain.h
    man/MAN_7t_Solid3LinkAxle.cpp
    man/MAN_7t_Solid3LinkAxle.h
    man/MAN_7t_Vehicle.cpp
    man/MAN_7t_Vehicle.h
    man/MAN_7t.cpp
    man/MAN_7t.h

    man/MAN_10t_Chassis.cpp
    man/MAN_10t_Chassis.h
    man/MAN_10t_Front1Axle.cpp
    man/MAN_10t_Front1Axle.h
    man/MAN_10t_Front2Axle.cpp
    man/MAN_10t_Front2Axle.h
    man/MAN_10t_RotaryArm2.cpp
    man/MAN_10t_RotaryArm2.h
    man/MAN_10t_Vehicle.cpp
    man/MAN_10t_Vehicle.h
    man/MAN_10t.cpp
    man/MAN_10t.h
)
source_group("man" FILES ${CVM_MAN_FILES})

set(CVM_GENERIC_FILES
    generic/Generic_AntirollBarRSD.h
    generic/Generic_AntirollBarRSD.cpp
    generic/Generic_BrakeSimple.h
    generic/Generic_BrakeSimple.cpp
    generic/Generic_Chassis.cpp
    generic/Generic_Chassis.h
    generic/Generic_DoubleWishbone.cpp
    generic/Generic_DoubleWishbone.h
    generic/Generic_Driveline2WD.h
    generic/Generic_Driveline2WD.cpp
    generic/Generic_FuncDriver.h
    generic/Generic_HendricksonPRIMAXX.cpp
    generic/Generic_HendricksonPRIMAXX.h
    generic/Generic_MacPhersonStrut.cpp
    generic/Generic_MacPhersonStrut.h
    generic/Generic_MultiLink.cpp
    generic/Generic_MultiLink.h
    generic/Generic_RackPinion.h
    generic/Generic_RackPinion.cpp
    generic/Generic_RigidTire.h
    generic/Generic_RigidTire.cpp
    generic/Generic_RigidMeshTire.h
    generic/Generic_RigidMeshTire.cpp
    generic/Generic_FialaTire.h
    generic/Generic_FialaTire.cpp
    generic/Generic_SimplePowertrain.h
    generic/Generic_SimplePowertrain.cpp
    generic/Generic_SimpleMapPowertrain.cpp
    generic/Generic_SimpleMapPowertrain.h
    generic/Generic_SolidAxle.cpp
    generic/Generic_SolidAxle.h
    generic/Generic_Vehicle.cpp
    generic/Generic_Vehicle.h
    generic/Generic_Wheel.h
    generic/Generic_Wheel.cpp
    generic/Generic_SimpleDriveline.cpp
    generic/Generic_SimpleDriveline.h
    generic/Generic_RigidSuspension.h
    generic/Generic_RigidSuspension.cpp
    generic/Generic_RigidPinnedAxle.h
    generic/Generic_RigidPinnedAxle.cpp
)
source_group("generic" FILES ${CVM_GENERIC_FILES})

set(CVM_WVP_FILES
    wvp/WVP.cpp
    wvp/WVP.h
    wvp/WVP_BrakeSimple.cpp
    wvp/WVP_BrakeSimple.h
    wvp/WVP_Chassis.cpp
    wvp/WVP_Chassis.h
    wvp/WVP_DoubleWishbone.cpp
    wvp/WVP_DoubleWishbone.h
    wvp/WVP_Driveline4WD.cpp
    wvp/WVP_Driveline4WD.h
    wvp/WVP_FialaTire.cpp
    wvp/WVP_FialaTire.h
    wvp/WVP_PitmanArm.cpp
    wvp/WVP_PitmanArm.h
    wvp/WVP_PitmanArmShafts.cpp
    wvp/WVP_PitmanArmShafts.h
    wvp/WVP_Powertrain.cpp
    wvp/WVP_Powertrain.h
    wvp/WVP_RigidTire.cpp
    wvp/WVP_RigidTire.h
    wvp/WVP_Vehicle.cpp
    wvp/WVP_Vehicle.h
    wvp/WVP_Wheel.cpp
    wvp/WVP_Wheel.h
    wvp/WVP_SimpleMapPowertrain.cpp
    wvp/WVP_SimpleMapPowertrain.h
    wvp/WVP_SimpleDriveline.cpp
    wvp/WVP_SimpleDriveline.h
    wvp/WVP_FollowerDataDriver.cpp
    wvp/WVP_FollowerDataDriver.h
    wvp/WVP_Pac89Tire.cpp
    wvp/WVP_Pac89Tire.h
    wvp/WVP_PacejkaTire.cpp
    wvp/WVP_PacejkaTire.h
    wvp/WVP_TMeasyTire.cpp
    wvp/WVP_TMeasyTire.h
)
source_group("wvp" FILES ${CVM_WVP_FILES})

set(CVM_SEDAN_FILES
    sedan/Sedan.cpp
    sedan/Sedan.h
    sedan/Sedan_BrakeSimple.cpp
    sedan/Sedan_BrakeSimple.h
    sedan/Sedan_BrakeShafts.cpp
    sedan/Sedan_BrakeShafts.h
    sedan/Sedan_Chassis.h
    sedan/Sedan_Chassis.cpp
    sedan/Sedan_DoubleWishbone.cpp
    sedan/Sedan_DoubleWishbone.h
    sedan/Sedan_Driveline2WD.cpp
    sedan/Sedan_Driveline2WD.h
    sedan/Sedan_MultiLink.cpp
    sedan/Sedan_MultiLink.h
    sedan/Sedan_RigidTire.cpp
    sedan/Sedan_RigidTire.h
    sedan/Sedan_TMeasyTire.cpp
    sedan/Sedan_TMeasyTire.h
    sedan/Sedan_Pac02Tire.cpp
    sedan/Sedan_Pac02Tire.h
    sedan/Sedan_RackPinion.cpp
    sedan/Sedan_RackPinion.h
    sedan/Sedan_SimpleMapPowertrain.cpp
    sedan/Sedan_SimpleMapPowertrain.h
    sedan/Sedan_Vehicle.h
    sedan/Sedan_Vehicle.cpp
    sedan/Sedan_Wheel.cpp
    sedan/Sedan_Wheel.h
)
source_group("sedan" FILES ${CVM_SEDAN_FILES})

set(CVM_CITYBUS_FILES
    citybus/CityBus.cpp
    citybus/CityBus.h
    citybus/CityBus_BrakeSimple.cpp
    citybus/CityBus_BrakeSimple.h
    citybus/CityBus_BrakeShafts.cpp
    citybus/CityBus_BrakeShafts.h
    citybus/CityBus_Chassis.h
    citybus/CityBus_Chassis.cpp
    citybus/CityBus_SolidAxle.h
    citybus/CityBus_SolidAxle.cpp
    citybus/CityBus_ToeBarLeafspringAxle.h
    citybus/CityBus_ToeBarLeafspringAxle.cpp
    citybus/CityBus_RotaryArm.h
    citybus/CityBus_RotaryArm.cpp
    citybus/CityBus_LeafspringAxle.h
    citybus/CityBus_LeafspringAxle.cpp
    citybus/CityBus_Driveline2WD.cpp
    citybus/CityBus_Driveline2WD.h
    citybus/CityBus_RigidTire.cpp
    citybus/CityBus_RigidTire.h
    citybus/CityBus_TMeasyTire.cpp
    citybus/CityBus_TMeasyTire.h
    citybus/CityBus_Pac02Tire.cpp
    citybus/CityBus_Pac02Tire.h
    citybus/CityBus_RackPinion.cpp
    citybus/CityBus_RackPinion.h
    citybus/CityBus_SimpleMapPowertrain.cpp
    citybus/CityBus_SimpleMapPowertrain.h
    citybus/CityBus_Vehicle.h
    citybus/CityBus_Vehicle.cpp
    citybus/CityBus_Wheel.cpp
    citybus/CityBus_Wheel.h
)
source_group("citybus" FILES ${CVM_CITYBUS_FILES})

set(CVM_GATOR_FILES
    gator/Gator.cpp
    gator/Gator.h
    gator/Gator_BrakeSimple.cpp
    gator/Gator_BrakeSimple.h
    gator/Gator_BrakeShafts.cpp
    gator/Gator_BrakeShafts.h
    gator/Gator_Chassis.h
    gator/Gator_Chassis.cpp
    gator/Gator_SingleWishbone.cpp
    gator/Gator_SingleWishbone.h
    gator/Gator_SimpleDriveline.cpp
    gator/Gator_SimpleDriveline.h
    gator/Gator_Driveline2WD.cpp
    gator/Gator_Driveline2WD.h
    gator/Gator_RigidSuspension.cpp
    gator/Gator_RigidSuspension.h
    gator/Gator_RigidTire.cpp
    gator/Gator_RigidTire.h
    gator/Gator_TMeasyTire.cpp
    gator/Gator_TMeasyTire.h
    gator/Gator_RackPinion.cpp
    gator/Gator_RackPinion.h
    gator/Gator_SimplePowertrain.cpp
    gator/Gator_SimplePowertrain.h
    gator/Gator_SimpleMapPowertrain.cpp
    gator/Gator_SimpleMapPowertrain.h
    gator/Gator_Vehicle.h
    gator/Gator_Vehicle.cpp
    gator/Gator_Wheel.cpp
    gator/Gator_Wheel.h
)
source_group("gator" FILES ${CVM_GATOR_FILES})

set(CVM_M113_FILES
    m113/M113.h
    m113/M113.cpp
    m113/M113_BrakeSimple.h
    m113/M113_BrakeShafts.h
    m113/M113_Chassis.h
    m113/M113_Chassis.cpp
    m113/M113_DrivelineBDS.cpp
    m113/M113_DrivelineBDS.h
    m113/M113_Idler.cpp
    m113/M113_Idler.h
    m113/M113_RoadWheel.cpp
    m113/M113_RoadWheel.h
    m113/M113_ShaftsPowertrain.cpp
    m113/M113_ShaftsPowertrain.h
    m113/M113_SimpleDriveline.cpp
    m113/M113_SimpleDriveline.h
    m113/M113_SimplePowertrain.cpp
    m113/M113_SimplePowertrain.h
    m113/M113_SprocketSinglePin.cpp
    m113/M113_SprocketSinglePin.h
    m113/M113_SprocketDoublePin.cpp
    m113/M113_SprocketDoublePin.h
    m113/M113_SprocketBand.cpp
    m113/M113_SprocketBand.h
    m113/M113_Suspension.cpp
    m113/M113_Suspension.h
    m113/M113_TrackAssemblySinglePin.cpp
    m113/M113_TrackAssemblySinglePin.h
    m113/M113_TrackAssemblyDoublePin.cpp
    m113/M113_TrackAssemblyDoublePin.h
    m113/M113_TrackAssemblyBandBushing.cpp
    m113/M113_TrackAssemblyBandBushing.h
    m113/M113_TrackAssemblyBandANCF.cpp
    m113/M113_TrackAssemblyBandANCF.h
    m113/M113_TrackShoeSinglePin.cpp
    m113/M113_TrackShoeSinglePin.h
    m113/M113_TrackShoeDoublePin.cpp
    m113/M113_TrackShoeDoublePin.h
    m113/M113_TrackShoeBandBushing.cpp
    m113/M113_TrackShoeBandBushing.h
    m113/M113_TrackShoeBandANCF.cpp
    m113/M113_TrackShoeBandANCF.h
    m113/M113_Vehicle.cpp
    m113/M113_Vehicle.h
)
source_group("m113" FILES ${CVM_M113_FILES})

set(CVM_M113_A_FILES
    m113a/M113a_BrakeSimple.h
    m113a/M113a_Chassis.cpp
    m113a/M113a_Chassis.h
    m113a/M113a_DrivelineBDS.cpp
    m113a/M113a_DrivelineBDS.h
    m113a/M113a_Idler.cpp
    m113a/M113a_Idler.h
    m113a/M113a_RoadWheel.cpp
    m113a/M113a_RoadWheel.h
    m113a/M113a_ShaftsPowertrain.cpp
    m113a/M113a_ShaftsPowertrain.h
    m113a/M113a_SimpleDriveline.cpp
    m113a/M113a_SimpleDriveline.h
    m113a/M113a_SimplePowertrain.cpp
    m113a/M113a_SimplePowertrain.h
    m113a/M113a_SprocketSinglePin.cpp
    m113a/M113a_SprocketSinglePin.h
    m113a/M113a_Suspension.cpp
    m113a/M113a_Suspension.h
    m113a/M113a_TrackAssemblySinglePin.cpp
    m113a/M113a_TrackAssemblySinglePin.h
    m113a/M113a_TrackShoeSinglePin.cpp
    m113a/M113a_TrackShoeSinglePin.h
    m113a/M113a_Vehicle.cpp
    m113a/M113a_Vehicle.h
 )
source_group("m113a" FILES ${CVM_M113_A_FILES})

set(CVM_RCCAR_FILES
  rccar/RCCar_BrakeSimple.cpp
  rccar/RCCar_BrakeSimple.h
  rccar/RCCar_Chassis.cpp
  rccar/RCCar_Chassis.h
  rccar/RCCar_DoubleWishbone.cpp
  rccar/RCCar_DoubleWishbone.h
  rccar/RCCar_Driveline4WD.cpp
  rccar/RCCar_Driveline4WD.h
  rccar/RCCar_PitmanArm.cpp
  rccar/RCCar_PitmanArm.h
  rccar/RCCar_RigidTire.cpp
  rccar/RCCar_RigidTire.h
  rccar/RCCar_SimpleMapPowertrain.cpp
  rccar/RCCar_SimpleMapPowertrain.h
  rccar/RCCar_Vehicle.cpp
  rccar/RCCar_Vehicle.h
  rccar/RCCar_Wheel.cpp
  rccar/RCCar_Wheel.h
  rccar/RCCar.cpp
  rccar/RCCar.h
 )
source_group("rccar" FILES ${CVM_RCCAR_FILES})

set(CVM_KRAZ_FILES
    kraz/Kraz.cpp
    kraz/Kraz.h
    kraz/Kraz_tractor.cpp
    kraz/Kraz_tractor.h
    kraz/Kraz_tractor_Brake.cpp
    kraz/Kraz_tractor_Brake.h
    kraz/Kraz_tractor_Chassis.cpp
    kraz/Kraz_tractor_Chassis.h
    kraz/Kraz_tractor_Driveline.cpp
    kraz/Kraz_tractor_Driveline.h
    kraz/Kraz_tractor_FrontSuspension.cpp
    kraz/Kraz_tractor_FrontSuspension.h
    kraz/Kraz_tractor_Powertrain.cpp
    kraz/Kraz_tractor_Powertrain.h
    kraz/Kraz_tractor_RearSuspension.cpp
    kraz/Kraz_tractor_RearSuspension.h
    kraz/Kraz_tractor_Steering.cpp
    kraz/Kraz_tractor_Steering.h
    kraz/Kraz_tractor_Tire.cpp
    kraz/Kraz_tractor_Tire.h
    kraz/Kraz_tractor_Wheel.cpp
    kraz/Kraz_tractor_Wheel.h
    kraz/Kraz_trailer.cpp
    kraz/Kraz_trailer.h
    kraz/Kraz_trailer_Brake.cpp
    kraz/Kraz_trailer_Brake.h
    kraz/Kraz_trailer_Chassis.cpp
    kraz/Kraz_trailer_Chassis.h
    kraz/Kraz_trailer_Suspension.cpp
    kraz/Kraz_trailer_Suspension.h
    kraz/Kraz_trailer_Tire.cpp
    kraz/Kraz_trailer_Tire.h
    kraz/Kraz_trailer_Wheel.cpp
    kraz/Kraz_trailer_Wheel.h
)
source_group("kraz" FILES ${CVM_KRAZ_FILES})

# ----------------------------------------------------------------------------
# Add the Chrono_vehicle_models library
# ----------------------------------------------------------------------------

set(CXX_FLAGS ${CH_CXX_FLAGS})
set(LIBRARIES ChronoEngine ChronoEngine_vehicle)

add_library(ChronoModels_vehicle SHARED
    ${CVM_COMMON_FILES}
    ${CVM_HMMWV_FILES}
    ${CVM_FEDA_FILES}
    ${CVM_FMTV_FILES}
    ${CVM_UAZ_FILES}
    ${CVM_GENERIC_FILES}
    ${CVM_WVP_FILES}
    ${CVM_SEDAN_FILES}
    ${CVM_CITYBUS_FILES}
    ${CVM_GATOR_FILES}
    ${CVM_M113_FILES}
    ${CVM_M113_A_FILES}
    ${CVM_MAN_FILES}
    ${CVM_RCCAR_FILES}
    ${CVM_KRAZ_FILES}
 )

set_target_properties(ChronoModels_vehicle PROPERTIES
                      COMPILE_FLAGS "${CXX_FLAGS}"
                      LINK_FLAGS "${CH_LINKERFLAG_SHARED}")

target_compile_definitions(ChronoModels_vehicle PRIVATE "CH_API_COMPILE_MODELS")
target_compile_definitions(ChronoModels_vehicle PRIVATE "CH_IGNORE_DEPRECATED")

target_link_libraries(ChronoModels_vehicle ${LIBRARIES})

install(TARGETS ChronoModels_vehicle
        RUNTIME DESTINATION bin
        LIBRARY DESTINATION lib
        ARCHIVE DESTINATION lib)

install(DIRECTORY ${CMAKE_CURRENT_SOURCE_DIR}/
        DESTINATION include/chrono_models/vehicle
        FILES_MATCHING PATTERN "*.h")<|MERGE_RESOLUTION|>--- conflicted
+++ resolved
@@ -82,11 +82,8 @@
     feda/FEDA_AntirollBarRSD.cpp
     feda/FEDA_BrakeSimple.cpp
     feda/FEDA_BrakeSimple.h
-<<<<<<< HEAD
-=======
     feda/FEDA_BrakeShafts.cpp
     feda/FEDA_BrakeShafts.h
->>>>>>> 624b1e76
     feda/FEDA_Chassis.cpp
     feda/FEDA_Chassis.h
     feda/FEDA_DoubleWishbone.cpp
@@ -315,45 +312,6 @@
 )
 source_group("generic" FILES ${CVM_GENERIC_FILES})
 
-set(CVM_WVP_FILES
-    wvp/WVP.cpp
-    wvp/WVP.h
-    wvp/WVP_BrakeSimple.cpp
-    wvp/WVP_BrakeSimple.h
-    wvp/WVP_Chassis.cpp
-    wvp/WVP_Chassis.h
-    wvp/WVP_DoubleWishbone.cpp
-    wvp/WVP_DoubleWishbone.h
-    wvp/WVP_Driveline4WD.cpp
-    wvp/WVP_Driveline4WD.h
-    wvp/WVP_FialaTire.cpp
-    wvp/WVP_FialaTire.h
-    wvp/WVP_PitmanArm.cpp
-    wvp/WVP_PitmanArm.h
-    wvp/WVP_PitmanArmShafts.cpp
-    wvp/WVP_PitmanArmShafts.h
-    wvp/WVP_Powertrain.cpp
-    wvp/WVP_Powertrain.h
-    wvp/WVP_RigidTire.cpp
-    wvp/WVP_RigidTire.h
-    wvp/WVP_Vehicle.cpp
-    wvp/WVP_Vehicle.h
-    wvp/WVP_Wheel.cpp
-    wvp/WVP_Wheel.h
-    wvp/WVP_SimpleMapPowertrain.cpp
-    wvp/WVP_SimpleMapPowertrain.h
-    wvp/WVP_SimpleDriveline.cpp
-    wvp/WVP_SimpleDriveline.h
-    wvp/WVP_FollowerDataDriver.cpp
-    wvp/WVP_FollowerDataDriver.h
-    wvp/WVP_Pac89Tire.cpp
-    wvp/WVP_Pac89Tire.h
-    wvp/WVP_PacejkaTire.cpp
-    wvp/WVP_PacejkaTire.h
-    wvp/WVP_TMeasyTire.cpp
-    wvp/WVP_TMeasyTire.h
-)
-source_group("wvp" FILES ${CVM_WVP_FILES})
 
 set(CVM_SEDAN_FILES
     sedan/Sedan.cpp
@@ -505,35 +463,6 @@
 )
 source_group("m113" FILES ${CVM_M113_FILES})
 
-set(CVM_M113_A_FILES
-    m113a/M113a_BrakeSimple.h
-    m113a/M113a_Chassis.cpp
-    m113a/M113a_Chassis.h
-    m113a/M113a_DrivelineBDS.cpp
-    m113a/M113a_DrivelineBDS.h
-    m113a/M113a_Idler.cpp
-    m113a/M113a_Idler.h
-    m113a/M113a_RoadWheel.cpp
-    m113a/M113a_RoadWheel.h
-    m113a/M113a_ShaftsPowertrain.cpp
-    m113a/M113a_ShaftsPowertrain.h
-    m113a/M113a_SimpleDriveline.cpp
-    m113a/M113a_SimpleDriveline.h
-    m113a/M113a_SimplePowertrain.cpp
-    m113a/M113a_SimplePowertrain.h
-    m113a/M113a_SprocketSinglePin.cpp
-    m113a/M113a_SprocketSinglePin.h
-    m113a/M113a_Suspension.cpp
-    m113a/M113a_Suspension.h
-    m113a/M113a_TrackAssemblySinglePin.cpp
-    m113a/M113a_TrackAssemblySinglePin.h
-    m113a/M113a_TrackShoeSinglePin.cpp
-    m113a/M113a_TrackShoeSinglePin.h
-    m113a/M113a_Vehicle.cpp
-    m113a/M113a_Vehicle.h
- )
-source_group("m113a" FILES ${CVM_M113_A_FILES})
-
 set(CVM_RCCAR_FILES
   rccar/RCCar_BrakeSimple.cpp
   rccar/RCCar_BrakeSimple.h
@@ -610,12 +539,10 @@
     ${CVM_FMTV_FILES}
     ${CVM_UAZ_FILES}
     ${CVM_GENERIC_FILES}
-    ${CVM_WVP_FILES}
     ${CVM_SEDAN_FILES}
     ${CVM_CITYBUS_FILES}
     ${CVM_GATOR_FILES}
     ${CVM_M113_FILES}
-    ${CVM_M113_A_FILES}
     ${CVM_MAN_FILES}
     ${CVM_RCCAR_FILES}
     ${CVM_KRAZ_FILES}
