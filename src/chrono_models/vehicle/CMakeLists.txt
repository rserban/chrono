--- conflicted
+++ resolved
@@ -48,7 +48,6 @@
 )
 source_group("gclass" FILES ${CVM_GCLASS_FILES})
 
-<<<<<<< HEAD
 set(CVM_WVP_FILES
     wvp/WVP.cpp
     wvp/WVP.h
@@ -91,8 +90,6 @@
 )
 source_group("wvp" FILES ${CVM_WVP_FILES})
 
-=======
->>>>>>> 3a5d77bd
 set(CVM_HMMWV_SUSPENSION_FILES
     hmmwv/suspension/HMMWV_DoubleWishbone.cpp
     hmmwv/suspension/HMMWV_DoubleWishbone.h
@@ -943,12 +940,8 @@
 
 add_library(ChronoModels_vehicle
     ${CVM_COMMON_FILES}
-<<<<<<< HEAD
-    ${CVM_GCLASS_FILES}
-    ${CVM_WVP_FILES}      
-=======
     ${CVM_GCLASS_FILES}     
->>>>>>> 3a5d77bd
+    ${CVM_WVP_FILES}
     ${CVM_HMMWV_FILES}
     ${CVM_FEDA_FILES}
     ${CVM_FMTV_FILES}
