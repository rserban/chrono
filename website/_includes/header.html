--- conflicted
+++ resolved
@@ -31,17 +31,10 @@
             {% endif %} 
             {% endfor %}
             <li>
-<<<<<<< HEAD
             <form action="/search" method="get" style="padding-top:">
                 <input type="text" id="search-box" name="query">
                 <input type="submit" value="search">
-=======
-            <form action="/search" method="get" style="display:block">
-              <div style="position: absolute;">
-                <input type="text" style="display:inline;" id="search-box" name="query">
-                <input type="submit" style="display:inline;"  value="search">
-              </div >
->>>>>>> d727c7a6
+
              </form> 
             </li>
           </ul>
